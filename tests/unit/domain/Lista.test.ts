const initialDate = new Date('2024-01-01T12:00:00.000Z');
let currentTime = initialDate.getTime();

<<<<<<< HEAD
jest.mock('../../../src/shared/utils', () => {
  const actual = jest.requireActual<typeof import('../../../src/shared/utils')>(
    '../../../src/shared/utils'
  );

  return {
    ...actual,
    createDate: jest.fn(),
  };
});

import { Lista } from '../../../src/domain/entities/Lista';
import { InvalidValueError } from '../../../src/domain/errors/DomainError';
import * as utils from '../../../src/shared/utils';
=======
const createDateMock = jest.fn((date?: string | Date) => {
  if (date) {
    return date instanceof Date ? date : new Date(date);
  }
  return new Date(currentTime);
});

jest.mock('../../../src/shared/utils', () => ({
  ...(jest.requireActual('../../../src/shared/utils') as Record<string, unknown>),
  createDate: (date?: string | Date) => createDateMock(date),
}));

import { Lista } from '../../../src/domain/entities/Lista';
import { InvalidValueError } from '../../../src/domain/errors/DomainError';

describe('Entidad Lista', () => {
>>>>>>> 768ef220

const createDateMock =
  utils.createDate as jest.MockedFunction<
    typeof import('../../../src/shared/utils')['createDate']
  >;

describe('Entidad Lista', () => {
  const advanceTime = (ms: number) => {
    currentTime += ms;
  };

  beforeEach(() => {
    currentTime = initialDate.getTime();
    createDateMock.mockImplementation((date?: string | Date) => {
      if (date) {
        return date instanceof Date ? date : new Date(date);
      }
      return new Date(currentTime);
    });
  });

  afterEach(() => {
    createDateMock.mockReset();
  });

  const validListaData = {
    nombre: 'Lista de Supermercado',
    descripcion: 'Lista semanal de compras',
    propietarioId: 'usuario-123',
    tiendaId: 'tienda-456',
    activa: true,
  };

  describe('create', () => {
    it('debería crear una lista válida con datos mínimos', () => {
      const data = {
        nombre: 'Lista Simple',
        propietarioId: 'usuario-123',
      };

      const result = Lista.create(data);

      expect(result.isSuccess).toBe(true);
      if (result.isSuccess) {
        const lista = result.value;
        expect(lista.nombre).toBe('Lista Simple');
        expect(lista.propietarioId).toBe('usuario-123');
        expect(lista.descripcion).toBeNull();
        expect(lista.tiendaId).toBeNull();
        expect(lista.activa).toBe(true);
        expect(lista.id).toBeDefined();
        expect(lista.fechaCreacion).toBeInstanceOf(Date);
        expect(lista.fechaActualizacion).toBeInstanceOf(Date);
      }
    });

    it('debería crear una lista válida con todos los datos', () => {
      const result = Lista.create(validListaData);

      expect(result.isSuccess).toBe(true);
      if (result.isSuccess) {
        const lista = result.value;
        expect(lista.nombre).toBe('Lista de Supermercado');
        expect(lista.descripcion).toBe('Lista semanal de compras');
        expect(lista.propietarioId).toBe('usuario-123');
        expect(lista.tiendaId).toBe('tienda-456');
        expect(lista.activa).toBe(true);
      }
    });

    it('debería fallar con nombre vacío', () => {
      const result = Lista.create({ ...validListaData, nombre: '' });
      
      expect(result.isFailure).toBe(true);
      if (result.isFailure) {
        expect(result.error).toBeInstanceOf(InvalidValueError);
        expect(result.error.message).toContain('El nombre de la lista es requerido');
      }
    });

    it('debería fallar con nombre solo espacios', () => {
      const result = Lista.create({ ...validListaData, nombre: '   ' });
      
      expect(result.isFailure).toBe(true);
      if (result.isFailure) {
        expect(result.error).toBeInstanceOf(InvalidValueError);
        expect(result.error.message).toContain('El nombre de la lista es requerido');
      }
    });

    it('debería fallar con nombre demasiado largo', () => {
      const nombreLargo = 'a'.repeat(101);
      const result = Lista.create({ ...validListaData, nombre: nombreLargo });
      
      expect(result.isFailure).toBe(true);
      if (result.isFailure) {
        expect(result.error).toBeInstanceOf(InvalidValueError);
        expect(result.error.message).toContain('no puede exceder 100 caracteres');
      }
    });

    it('debería fallar con descripción demasiado larga', () => {
      const descripcionLarga = 'a'.repeat(501);
      const result = Lista.create({ ...validListaData, descripcion: descripcionLarga });
      
      expect(result.isFailure).toBe(true);
      if (result.isFailure) {
        expect(result.error).toBeInstanceOf(InvalidValueError);
        expect(result.error.message).toContain('no puede exceder 500 caracteres');
      }
    });

    it('debería fallar sin propietarioId', () => {
      const result = Lista.create({ ...validListaData, propietarioId: '' });
      
      expect(result.isFailure).toBe(true);
      if (result.isFailure) {
        expect(result.error).toBeInstanceOf(InvalidValueError);
        expect(result.error.message).toContain('El ID del propietario es requerido');
      }
    });

    it('debería limpiar espacios en blanco en nombre', () => {
      const result = Lista.create({ ...validListaData, nombre: '  Lista con espacios  ' });
      
      expect(result.isSuccess).toBe(true);
      if (result.isSuccess) {
        expect(result.value.nombre).toBe('Lista con espacios');
      }
    });

    it('debería convertir descripción vacía a null', () => {
      const result = Lista.create({ ...validListaData, descripcion: '   ' });
      
      expect(result.isSuccess).toBe(true);
      if (result.isSuccess) {
        expect(result.value.descripcion).toBeNull();
      }
    });

    it('debería usar activa=true por defecto', () => {
      const data = { 
        nombre: validListaData.nombre,
        descripcion: validListaData.descripcion,
        propietarioId: validListaData.propietarioId,
        tiendaId: validListaData.tiendaId
      };
      const result = Lista.create(data);
      
      expect(result.isSuccess).toBe(true);
      if (result.isSuccess) {
        expect(result.value.activa).toBe(true);
      }
    });
  });

  describe('actualizarNombre', () => {
    let lista: Lista;

    beforeEach(() => {
      const result = Lista.create(validListaData);
      if (result.isSuccess) {
        lista = result.value;
      }
    });

    it('debería actualizar el nombre correctamente', () => {
      const fechaOriginal = lista.fechaActualizacion.getTime();
      advanceTime(1);
      const expectedTimestamp = initialDate.getTime() + 1;
      const result = lista.actualizarNombre('Nuevo Nombre');

      expect(result.isSuccess).toBe(true);
      expect(lista.nombre).toBe('Nuevo Nombre');
      expect(lista.fechaActualizacion.getTime()).toBe(expectedTimestamp);
      expect(lista.fechaActualizacion.getTime()).toBeGreaterThanOrEqual(fechaOriginal);
    });

    it('debería fallar con nombre vacío', () => {
      const result = lista.actualizarNombre('');
      
      expect(result.isFailure).toBe(true);
      if (result.isFailure) {
        expect(result.error).toBeInstanceOf(InvalidValueError);
        expect(result.error.message).toContain('El nombre de la lista es requerido');
      }
    });

    it('debería fallar con nombre demasiado largo', () => {
      const nombreLargo = 'a'.repeat(101);
      const result = lista.actualizarNombre(nombreLargo);
      
      expect(result.isFailure).toBe(true);
      if (result.isFailure) {
        expect(result.error).toBeInstanceOf(InvalidValueError);
        expect(result.error.message).toContain('no puede exceder 100 caracteres');
      }
    });

    it('debería limpiar espacios en blanco', () => {
      const result = lista.actualizarNombre('  Nombre con espacios  ');
      
      expect(result.isSuccess).toBe(true);
      expect(lista.nombre).toBe('Nombre con espacios');
    });
  });

  describe('actualizarDescripcion', () => {
    let lista: Lista;

    beforeEach(() => {
      const result = Lista.create(validListaData);
      if (result.isSuccess) {
        lista = result.value;
      }
    });

    it('debería actualizar la descripción correctamente', () => {
      const fechaOriginal = lista.fechaActualizacion.getTime();
      advanceTime(1);
      const expectedTimestamp = initialDate.getTime() + 1;
      const result = lista.actualizarDescripcion('Nueva descripción');

      expect(result.isSuccess).toBe(true);
      expect(lista.descripcion).toBe('Nueva descripción');
      expect(lista.fechaActualizacion.getTime()).toBe(expectedTimestamp);
      expect(lista.fechaActualizacion.getTime()).toBeGreaterThanOrEqual(fechaOriginal);
    });

    it('debería permitir descripción vacía (null)', () => {
      const result = lista.actualizarDescripcion();

      expect(result.isSuccess).toBe(true);
      expect(lista.descripcion).toBeNull();
    });

    it('debería convertir string vacío a null', () => {
      const result = lista.actualizarDescripcion('   ');

      expect(result.isSuccess).toBe(true);
      expect(lista.descripcion).toBeNull();
    });

    it('debería fallar con descripción demasiado larga', () => {
      const descripcionLarga = 'a'.repeat(501);
      const result = lista.actualizarDescripcion(descripcionLarga);
      
      expect(result.isFailure).toBe(true);
      if (result.isFailure) {
        expect(result.error).toBeInstanceOf(InvalidValueError);
        expect(result.error.message).toContain('no puede exceder 500 caracteres');
      }
    });
  });

  describe('actualizarTienda', () => {
    let lista: Lista;

    beforeEach(() => {
      const result = Lista.create(validListaData);
      if (result.isSuccess) {
        lista = result.value;
      }
    });

    it('debería actualizar la tienda correctamente', () => {
      const fechaOriginal = lista.fechaActualizacion.getTime();
      advanceTime(1);
      const expectedTimestamp = initialDate.getTime() + 1;
      const result = lista.actualizarTienda('nueva-tienda-123');

      expect(result.isSuccess).toBe(true);
      expect(lista.tiendaId).toBe('nueva-tienda-123');
      expect(lista.fechaActualizacion.getTime()).toBe(expectedTimestamp);
      expect(lista.fechaActualizacion.getTime()).toBeGreaterThanOrEqual(fechaOriginal);
    });

    it('debería permitir quitar la tienda (null)', () => {
      const result = lista.actualizarTienda();

      expect(result.isSuccess).toBe(true);
      expect(lista.tiendaId).toBeNull();
    });

    it('debería convertir string vacío a null', () => {
      const result = lista.actualizarTienda('   ');

      expect(result.isSuccess).toBe(true);
      expect(lista.tiendaId).toBeNull();
    });
  });

  describe('activar y desactivar', () => {
    let lista: Lista;

    beforeEach(() => {
      const result = Lista.create(validListaData);
      if (result.isSuccess) {
        lista = result.value;
      }
    });

    it('debería activar la lista', () => {
      // Primero desactivar para probar la activación
      advanceTime(10);
      lista.desactivar();
      expect(lista.activa).toBe(false);
      const fechaDesactivacion = lista.fechaActualizacion.getTime();
      expect(fechaDesactivacion).toBe(initialDate.getTime() + 10);

      advanceTime(10);
      const fechaOriginal = lista.fechaActualizacion.getTime();

      lista.activar();

      expect(lista.activa).toBe(true);
      expect(lista.fechaActualizacion.getTime()).toBe(initialDate.getTime() + 20);
      expect(lista.fechaActualizacion.getTime()).toBeGreaterThan(fechaDesactivacion);
      expect(lista.fechaActualizacion.getTime()).toBeGreaterThanOrEqual(fechaOriginal);
    });

    it('debería desactivar la lista', () => {
      const fechaOriginal = lista.fechaActualizacion.getTime();
      advanceTime(10);
      const expectedTimestamp = initialDate.getTime() + 10;
      lista.desactivar();

      expect(lista.activa).toBe(false);
      expect(lista.fechaActualizacion.getTime()).toBe(expectedTimestamp);
      expect(lista.fechaActualizacion.getTime()).toBeGreaterThanOrEqual(fechaOriginal);
    });

    it('estaActiva debería devolver el estado correcto', () => {
      expect(lista.estaActiva()).toBe(true);
      
      lista.desactivar();
      expect(lista.estaActiva()).toBe(false);
      
      lista.activar();
      expect(lista.estaActiva()).toBe(true);
    });
  });

  describe('esPropietario', () => {
    let lista: Lista;

    beforeEach(() => {
      const result = Lista.create(validListaData);
      if (result.isSuccess) {
        lista = result.value;
      }
    });

    it('debería devolver true para el propietario', () => {
      expect(lista.esPropietario('usuario-123')).toBe(true);
    });

    it('debería devolver false para otro usuario', () => {
      expect(lista.esPropietario('otro-usuario')).toBe(false);
    });

    it('debería manejar strings vacíos', () => {
      expect(lista.esPropietario('')).toBe(false);
    });
  });

  describe('toJSON', () => {
    let lista: Lista;

    beforeEach(() => {
      const result = Lista.create(validListaData);
      if (result.isSuccess) {
        lista = result.value;
      }
    });

    it('debería convertir a JSON correctamente', () => {
      const json = lista.toJSON();
      
      expect(json).toMatchObject({
        id: lista.id,
        nombre: 'Lista de Supermercado',
        descripcion: 'Lista semanal de compras',
        propietarioId: 'usuario-123',
        tiendaId: 'tienda-456',
        activa: true,
      });
      expect(json['fechaCreacion']).toBeDefined();
      expect(json['fechaActualizacion']).toBeDefined();
    });

    it('debería manejar valores null correctamente', () => {
      const data = {
        nombre: 'Lista Sin Extras',
        propietarioId: 'usuario-123',
      };
      
      const result = Lista.create(data);
      expect(result.isSuccess).toBe(true);
      
      if (result.isSuccess) {
        const json = result.value.toJSON();
        expect(json['descripcion']).toBeNull();
        expect(json['tiendaId']).toBeNull();
      }
    });
  });

  describe('toPersistence', () => {
    let lista: Lista;

    beforeEach(() => {
      const result = Lista.create(validListaData);
      if (result.isSuccess) {
        lista = result.value;
      }
    });

    it('debería convertir a formato de persistencia correctamente', () => {
      const persistence = lista.toPersistence();
      
      expect(persistence).toMatchObject({
        id: lista.id,
        nombre: 'Lista de Supermercado',
        descripcion: 'Lista semanal de compras',
        propietario_id: 'usuario-123',
        tienda_id: 'tienda-456',
        activa: true,
      });
      expect(persistence['fecha_creacion']).toBeInstanceOf(Date);
      expect(persistence['fecha_actualizacion']).toBeInstanceOf(Date);
    });
  });

  describe('fromPersistence', () => {
    it('debería reconstruir desde datos de persistencia', () => {
      const persistenceData = {
        id: 'lista-123',
        nombre: 'Lista desde DB',
        descripcion: 'Descripción desde DB',
        propietario_id: 'usuario-456',
        tienda_id: 'tienda-789',
        activa: true,
        fecha_creacion: new Date('2023-01-01'),
        fecha_actualizacion: new Date('2023-01-02'),
      };

      const result = Lista.fromPersistence(persistenceData);
      expect(result.isSuccess).toBe(true);
      
      if (result.isSuccess) {
        const lista = result.value;
        expect(lista.id).toBe('lista-123');
        expect(lista.nombre).toBe('Lista desde DB');
        expect(lista.descripcion).toBe('Descripción desde DB');
        expect(lista.propietarioId).toBe('usuario-456');
        expect(lista.tiendaId).toBe('tienda-789');
        expect(lista.activa).toBe(true);
        expect(lista.fechaCreacion).toEqual(new Date('2023-01-01'));
        expect(lista.fechaActualizacion).toEqual(new Date('2023-01-02'));
      }
    });

    it('debería manejar valores null en persistencia', () => {
      const persistenceData = {
        id: 'lista-123',
        nombre: 'Lista Simple',
        descripcion: null,
        propietario_id: 'usuario-456',
        tienda_id: null,
        activa: false,
        fecha_creacion: new Date(),
        fecha_actualizacion: new Date(),
      };

      const result = Lista.fromPersistence(persistenceData);
      expect(result.isSuccess).toBe(true);
      
      if (result.isSuccess) {
        const lista = result.value;
        expect(lista.descripcion).toBeNull();
        expect(lista.tiendaId).toBeNull();
        expect(lista.activa).toBe(false);
      }
    });
  });
});<|MERGE_RESOLUTION|>--- conflicted
+++ resolved
@@ -1,523 +1,507 @@
-const initialDate = new Date('2024-01-01T12:00:00.000Z');
-let currentTime = initialDate.getTime();
-
-<<<<<<< HEAD
-jest.mock('../../../src/shared/utils', () => {
-  const actual = jest.requireActual<typeof import('../../../src/shared/utils')>(
-    '../../../src/shared/utils'
-  );
-
-  return {
-    ...actual,
-    createDate: jest.fn(),
-  };
-});
-
-import { Lista } from '../../../src/domain/entities/Lista';
-import { InvalidValueError } from '../../../src/domain/errors/DomainError';
-import * as utils from '../../../src/shared/utils';
-=======
-const createDateMock = jest.fn((date?: string | Date) => {
-  if (date) {
-    return date instanceof Date ? date : new Date(date);
-  }
-  return new Date(currentTime);
-});
-
-jest.mock('../../../src/shared/utils', () => ({
-  ...(jest.requireActual('../../../src/shared/utils') as Record<string, unknown>),
-  createDate: (date?: string | Date) => createDateMock(date),
-}));
-
-import { Lista } from '../../../src/domain/entities/Lista';
-import { InvalidValueError } from '../../../src/domain/errors/DomainError';
-
-describe('Entidad Lista', () => {
->>>>>>> 768ef220
-
-const createDateMock =
-  utils.createDate as jest.MockedFunction<
-    typeof import('../../../src/shared/utils')['createDate']
-  >;
-
-describe('Entidad Lista', () => {
-  const advanceTime = (ms: number) => {
-    currentTime += ms;
-  };
-
-  beforeEach(() => {
-    currentTime = initialDate.getTime();
-    createDateMock.mockImplementation((date?: string | Date) => {
-      if (date) {
-        return date instanceof Date ? date : new Date(date);
-      }
-      return new Date(currentTime);
-    });
-  });
-
-  afterEach(() => {
-    createDateMock.mockReset();
-  });
-
-  const validListaData = {
-    nombre: 'Lista de Supermercado',
-    descripcion: 'Lista semanal de compras',
-    propietarioId: 'usuario-123',
-    tiendaId: 'tienda-456',
-    activa: true,
-  };
-
-  describe('create', () => {
-    it('debería crear una lista válida con datos mínimos', () => {
-      const data = {
-        nombre: 'Lista Simple',
-        propietarioId: 'usuario-123',
-      };
-
-      const result = Lista.create(data);
-
-      expect(result.isSuccess).toBe(true);
-      if (result.isSuccess) {
-        const lista = result.value;
-        expect(lista.nombre).toBe('Lista Simple');
-        expect(lista.propietarioId).toBe('usuario-123');
-        expect(lista.descripcion).toBeNull();
-        expect(lista.tiendaId).toBeNull();
-        expect(lista.activa).toBe(true);
-        expect(lista.id).toBeDefined();
-        expect(lista.fechaCreacion).toBeInstanceOf(Date);
-        expect(lista.fechaActualizacion).toBeInstanceOf(Date);
-      }
-    });
-
-    it('debería crear una lista válida con todos los datos', () => {
-      const result = Lista.create(validListaData);
-
-      expect(result.isSuccess).toBe(true);
-      if (result.isSuccess) {
-        const lista = result.value;
-        expect(lista.nombre).toBe('Lista de Supermercado');
-        expect(lista.descripcion).toBe('Lista semanal de compras');
-        expect(lista.propietarioId).toBe('usuario-123');
-        expect(lista.tiendaId).toBe('tienda-456');
-        expect(lista.activa).toBe(true);
-      }
-    });
-
-    it('debería fallar con nombre vacío', () => {
-      const result = Lista.create({ ...validListaData, nombre: '' });
-      
-      expect(result.isFailure).toBe(true);
-      if (result.isFailure) {
-        expect(result.error).toBeInstanceOf(InvalidValueError);
-        expect(result.error.message).toContain('El nombre de la lista es requerido');
-      }
-    });
-
-    it('debería fallar con nombre solo espacios', () => {
-      const result = Lista.create({ ...validListaData, nombre: '   ' });
-      
-      expect(result.isFailure).toBe(true);
-      if (result.isFailure) {
-        expect(result.error).toBeInstanceOf(InvalidValueError);
-        expect(result.error.message).toContain('El nombre de la lista es requerido');
-      }
-    });
-
-    it('debería fallar con nombre demasiado largo', () => {
-      const nombreLargo = 'a'.repeat(101);
-      const result = Lista.create({ ...validListaData, nombre: nombreLargo });
-      
-      expect(result.isFailure).toBe(true);
-      if (result.isFailure) {
-        expect(result.error).toBeInstanceOf(InvalidValueError);
-        expect(result.error.message).toContain('no puede exceder 100 caracteres');
-      }
-    });
-
-    it('debería fallar con descripción demasiado larga', () => {
-      const descripcionLarga = 'a'.repeat(501);
-      const result = Lista.create({ ...validListaData, descripcion: descripcionLarga });
-      
-      expect(result.isFailure).toBe(true);
-      if (result.isFailure) {
-        expect(result.error).toBeInstanceOf(InvalidValueError);
-        expect(result.error.message).toContain('no puede exceder 500 caracteres');
-      }
-    });
-
-    it('debería fallar sin propietarioId', () => {
-      const result = Lista.create({ ...validListaData, propietarioId: '' });
-      
-      expect(result.isFailure).toBe(true);
-      if (result.isFailure) {
-        expect(result.error).toBeInstanceOf(InvalidValueError);
-        expect(result.error.message).toContain('El ID del propietario es requerido');
-      }
-    });
-
-    it('debería limpiar espacios en blanco en nombre', () => {
-      const result = Lista.create({ ...validListaData, nombre: '  Lista con espacios  ' });
-      
-      expect(result.isSuccess).toBe(true);
-      if (result.isSuccess) {
-        expect(result.value.nombre).toBe('Lista con espacios');
-      }
-    });
-
-    it('debería convertir descripción vacía a null', () => {
-      const result = Lista.create({ ...validListaData, descripcion: '   ' });
-      
-      expect(result.isSuccess).toBe(true);
-      if (result.isSuccess) {
-        expect(result.value.descripcion).toBeNull();
-      }
-    });
-
-    it('debería usar activa=true por defecto', () => {
-      const data = { 
-        nombre: validListaData.nombre,
-        descripcion: validListaData.descripcion,
-        propietarioId: validListaData.propietarioId,
-        tiendaId: validListaData.tiendaId
-      };
-      const result = Lista.create(data);
-      
-      expect(result.isSuccess).toBe(true);
-      if (result.isSuccess) {
-        expect(result.value.activa).toBe(true);
-      }
-    });
-  });
-
-  describe('actualizarNombre', () => {
-    let lista: Lista;
-
-    beforeEach(() => {
-      const result = Lista.create(validListaData);
-      if (result.isSuccess) {
-        lista = result.value;
-      }
-    });
-
-    it('debería actualizar el nombre correctamente', () => {
-      const fechaOriginal = lista.fechaActualizacion.getTime();
-      advanceTime(1);
-      const expectedTimestamp = initialDate.getTime() + 1;
-      const result = lista.actualizarNombre('Nuevo Nombre');
-
-      expect(result.isSuccess).toBe(true);
-      expect(lista.nombre).toBe('Nuevo Nombre');
-      expect(lista.fechaActualizacion.getTime()).toBe(expectedTimestamp);
-      expect(lista.fechaActualizacion.getTime()).toBeGreaterThanOrEqual(fechaOriginal);
-    });
-
-    it('debería fallar con nombre vacío', () => {
-      const result = lista.actualizarNombre('');
-      
-      expect(result.isFailure).toBe(true);
-      if (result.isFailure) {
-        expect(result.error).toBeInstanceOf(InvalidValueError);
-        expect(result.error.message).toContain('El nombre de la lista es requerido');
-      }
-    });
-
-    it('debería fallar con nombre demasiado largo', () => {
-      const nombreLargo = 'a'.repeat(101);
-      const result = lista.actualizarNombre(nombreLargo);
-      
-      expect(result.isFailure).toBe(true);
-      if (result.isFailure) {
-        expect(result.error).toBeInstanceOf(InvalidValueError);
-        expect(result.error.message).toContain('no puede exceder 100 caracteres');
-      }
-    });
-
-    it('debería limpiar espacios en blanco', () => {
-      const result = lista.actualizarNombre('  Nombre con espacios  ');
-      
-      expect(result.isSuccess).toBe(true);
-      expect(lista.nombre).toBe('Nombre con espacios');
-    });
-  });
-
-  describe('actualizarDescripcion', () => {
-    let lista: Lista;
-
-    beforeEach(() => {
-      const result = Lista.create(validListaData);
-      if (result.isSuccess) {
-        lista = result.value;
-      }
-    });
-
-    it('debería actualizar la descripción correctamente', () => {
-      const fechaOriginal = lista.fechaActualizacion.getTime();
-      advanceTime(1);
-      const expectedTimestamp = initialDate.getTime() + 1;
-      const result = lista.actualizarDescripcion('Nueva descripción');
-
-      expect(result.isSuccess).toBe(true);
-      expect(lista.descripcion).toBe('Nueva descripción');
-      expect(lista.fechaActualizacion.getTime()).toBe(expectedTimestamp);
-      expect(lista.fechaActualizacion.getTime()).toBeGreaterThanOrEqual(fechaOriginal);
-    });
-
-    it('debería permitir descripción vacía (null)', () => {
-      const result = lista.actualizarDescripcion();
-
-      expect(result.isSuccess).toBe(true);
-      expect(lista.descripcion).toBeNull();
-    });
-
-    it('debería convertir string vacío a null', () => {
-      const result = lista.actualizarDescripcion('   ');
-
-      expect(result.isSuccess).toBe(true);
-      expect(lista.descripcion).toBeNull();
-    });
-
-    it('debería fallar con descripción demasiado larga', () => {
-      const descripcionLarga = 'a'.repeat(501);
-      const result = lista.actualizarDescripcion(descripcionLarga);
-      
-      expect(result.isFailure).toBe(true);
-      if (result.isFailure) {
-        expect(result.error).toBeInstanceOf(InvalidValueError);
-        expect(result.error.message).toContain('no puede exceder 500 caracteres');
-      }
-    });
-  });
-
-  describe('actualizarTienda', () => {
-    let lista: Lista;
-
-    beforeEach(() => {
-      const result = Lista.create(validListaData);
-      if (result.isSuccess) {
-        lista = result.value;
-      }
-    });
-
-    it('debería actualizar la tienda correctamente', () => {
-      const fechaOriginal = lista.fechaActualizacion.getTime();
-      advanceTime(1);
-      const expectedTimestamp = initialDate.getTime() + 1;
-      const result = lista.actualizarTienda('nueva-tienda-123');
-
-      expect(result.isSuccess).toBe(true);
-      expect(lista.tiendaId).toBe('nueva-tienda-123');
-      expect(lista.fechaActualizacion.getTime()).toBe(expectedTimestamp);
-      expect(lista.fechaActualizacion.getTime()).toBeGreaterThanOrEqual(fechaOriginal);
-    });
-
-    it('debería permitir quitar la tienda (null)', () => {
-      const result = lista.actualizarTienda();
-
-      expect(result.isSuccess).toBe(true);
-      expect(lista.tiendaId).toBeNull();
-    });
-
-    it('debería convertir string vacío a null', () => {
-      const result = lista.actualizarTienda('   ');
-
-      expect(result.isSuccess).toBe(true);
-      expect(lista.tiendaId).toBeNull();
-    });
-  });
-
-  describe('activar y desactivar', () => {
-    let lista: Lista;
-
-    beforeEach(() => {
-      const result = Lista.create(validListaData);
-      if (result.isSuccess) {
-        lista = result.value;
-      }
-    });
-
-    it('debería activar la lista', () => {
-      // Primero desactivar para probar la activación
-      advanceTime(10);
-      lista.desactivar();
-      expect(lista.activa).toBe(false);
-      const fechaDesactivacion = lista.fechaActualizacion.getTime();
-      expect(fechaDesactivacion).toBe(initialDate.getTime() + 10);
-
-      advanceTime(10);
-      const fechaOriginal = lista.fechaActualizacion.getTime();
-
-      lista.activar();
-
-      expect(lista.activa).toBe(true);
-      expect(lista.fechaActualizacion.getTime()).toBe(initialDate.getTime() + 20);
-      expect(lista.fechaActualizacion.getTime()).toBeGreaterThan(fechaDesactivacion);
-      expect(lista.fechaActualizacion.getTime()).toBeGreaterThanOrEqual(fechaOriginal);
-    });
-
-    it('debería desactivar la lista', () => {
-      const fechaOriginal = lista.fechaActualizacion.getTime();
-      advanceTime(10);
-      const expectedTimestamp = initialDate.getTime() + 10;
-      lista.desactivar();
-
-      expect(lista.activa).toBe(false);
-      expect(lista.fechaActualizacion.getTime()).toBe(expectedTimestamp);
-      expect(lista.fechaActualizacion.getTime()).toBeGreaterThanOrEqual(fechaOriginal);
-    });
-
-    it('estaActiva debería devolver el estado correcto', () => {
-      expect(lista.estaActiva()).toBe(true);
-      
-      lista.desactivar();
-      expect(lista.estaActiva()).toBe(false);
-      
-      lista.activar();
-      expect(lista.estaActiva()).toBe(true);
-    });
-  });
-
-  describe('esPropietario', () => {
-    let lista: Lista;
-
-    beforeEach(() => {
-      const result = Lista.create(validListaData);
-      if (result.isSuccess) {
-        lista = result.value;
-      }
-    });
-
-    it('debería devolver true para el propietario', () => {
-      expect(lista.esPropietario('usuario-123')).toBe(true);
-    });
-
-    it('debería devolver false para otro usuario', () => {
-      expect(lista.esPropietario('otro-usuario')).toBe(false);
-    });
-
-    it('debería manejar strings vacíos', () => {
-      expect(lista.esPropietario('')).toBe(false);
-    });
-  });
-
-  describe('toJSON', () => {
-    let lista: Lista;
-
-    beforeEach(() => {
-      const result = Lista.create(validListaData);
-      if (result.isSuccess) {
-        lista = result.value;
-      }
-    });
-
-    it('debería convertir a JSON correctamente', () => {
-      const json = lista.toJSON();
-      
-      expect(json).toMatchObject({
-        id: lista.id,
-        nombre: 'Lista de Supermercado',
-        descripcion: 'Lista semanal de compras',
-        propietarioId: 'usuario-123',
-        tiendaId: 'tienda-456',
-        activa: true,
-      });
-      expect(json['fechaCreacion']).toBeDefined();
-      expect(json['fechaActualizacion']).toBeDefined();
-    });
-
-    it('debería manejar valores null correctamente', () => {
-      const data = {
-        nombre: 'Lista Sin Extras',
-        propietarioId: 'usuario-123',
-      };
-      
-      const result = Lista.create(data);
-      expect(result.isSuccess).toBe(true);
-      
-      if (result.isSuccess) {
-        const json = result.value.toJSON();
-        expect(json['descripcion']).toBeNull();
-        expect(json['tiendaId']).toBeNull();
-      }
-    });
-  });
-
-  describe('toPersistence', () => {
-    let lista: Lista;
-
-    beforeEach(() => {
-      const result = Lista.create(validListaData);
-      if (result.isSuccess) {
-        lista = result.value;
-      }
-    });
-
-    it('debería convertir a formato de persistencia correctamente', () => {
-      const persistence = lista.toPersistence();
-      
-      expect(persistence).toMatchObject({
-        id: lista.id,
-        nombre: 'Lista de Supermercado',
-        descripcion: 'Lista semanal de compras',
-        propietario_id: 'usuario-123',
-        tienda_id: 'tienda-456',
-        activa: true,
-      });
-      expect(persistence['fecha_creacion']).toBeInstanceOf(Date);
-      expect(persistence['fecha_actualizacion']).toBeInstanceOf(Date);
-    });
-  });
-
-  describe('fromPersistence', () => {
-    it('debería reconstruir desde datos de persistencia', () => {
-      const persistenceData = {
-        id: 'lista-123',
-        nombre: 'Lista desde DB',
-        descripcion: 'Descripción desde DB',
-        propietario_id: 'usuario-456',
-        tienda_id: 'tienda-789',
-        activa: true,
-        fecha_creacion: new Date('2023-01-01'),
-        fecha_actualizacion: new Date('2023-01-02'),
-      };
-
-      const result = Lista.fromPersistence(persistenceData);
-      expect(result.isSuccess).toBe(true);
-      
-      if (result.isSuccess) {
-        const lista = result.value;
-        expect(lista.id).toBe('lista-123');
-        expect(lista.nombre).toBe('Lista desde DB');
-        expect(lista.descripcion).toBe('Descripción desde DB');
-        expect(lista.propietarioId).toBe('usuario-456');
-        expect(lista.tiendaId).toBe('tienda-789');
-        expect(lista.activa).toBe(true);
-        expect(lista.fechaCreacion).toEqual(new Date('2023-01-01'));
-        expect(lista.fechaActualizacion).toEqual(new Date('2023-01-02'));
-      }
-    });
-
-    it('debería manejar valores null en persistencia', () => {
-      const persistenceData = {
-        id: 'lista-123',
-        nombre: 'Lista Simple',
-        descripcion: null,
-        propietario_id: 'usuario-456',
-        tienda_id: null,
-        activa: false,
-        fecha_creacion: new Date(),
-        fecha_actualizacion: new Date(),
-      };
-
-      const result = Lista.fromPersistence(persistenceData);
-      expect(result.isSuccess).toBe(true);
-      
-      if (result.isSuccess) {
-        const lista = result.value;
-        expect(lista.descripcion).toBeNull();
-        expect(lista.tiendaId).toBeNull();
-        expect(lista.activa).toBe(false);
-      }
-    });
-  });
+const initialDate = new Date('2024-01-01T12:00:00.000Z');
+let currentTime = initialDate.getTime();
+
+const createDateMock = jest.fn((date?: string | Date) => {
+  if (date) {
+    return date instanceof Date ? date : new Date(date);
+  }
+  return new Date(currentTime);
+});
+
+jest.mock('../../../src/shared/utils', () => ({
+  ...(jest.requireActual('../../../src/shared/utils') as Record<string, unknown>),
+  createDate: (date?: string | Date) => createDateMock(date),
+}));
+
+import { Lista } from '../../../src/domain/entities/Lista';
+import { InvalidValueError } from '../../../src/domain/errors/DomainError';
+
+describe('Entidad Lista', () => {
+
+
+const createDateMock =
+  utils.createDate as jest.MockedFunction<
+    typeof import('../../../src/shared/utils')['createDate']
+  >;
+
+describe('Entidad Lista', () => {
+  const advanceTime = (ms: number) => {
+    currentTime += ms;
+  };
+
+  beforeEach(() => {
+    currentTime = initialDate.getTime();
+    createDateMock.mockImplementation((date?: string | Date) => {
+      if (date) {
+        return date instanceof Date ? date : new Date(date);
+      }
+      return new Date(currentTime);
+    });
+  });
+
+  afterEach(() => {
+    createDateMock.mockReset();
+  });
+
+  const validListaData = {
+    nombre: 'Lista de Supermercado',
+    descripcion: 'Lista semanal de compras',
+    propietarioId: 'usuario-123',
+    tiendaId: 'tienda-456',
+    activa: true,
+  };
+
+  describe('create', () => {
+    it('debería crear una lista válida con datos mínimos', () => {
+      const data = {
+        nombre: 'Lista Simple',
+        propietarioId: 'usuario-123',
+      };
+
+      const result = Lista.create(data);
+
+      expect(result.isSuccess).toBe(true);
+      if (result.isSuccess) {
+        const lista = result.value;
+        expect(lista.nombre).toBe('Lista Simple');
+        expect(lista.propietarioId).toBe('usuario-123');
+        expect(lista.descripcion).toBeNull();
+        expect(lista.tiendaId).toBeNull();
+        expect(lista.activa).toBe(true);
+        expect(lista.id).toBeDefined();
+        expect(lista.fechaCreacion).toBeInstanceOf(Date);
+        expect(lista.fechaActualizacion).toBeInstanceOf(Date);
+      }
+    });
+
+    it('debería crear una lista válida con todos los datos', () => {
+      const result = Lista.create(validListaData);
+
+      expect(result.isSuccess).toBe(true);
+      if (result.isSuccess) {
+        const lista = result.value;
+        expect(lista.nombre).toBe('Lista de Supermercado');
+        expect(lista.descripcion).toBe('Lista semanal de compras');
+        expect(lista.propietarioId).toBe('usuario-123');
+        expect(lista.tiendaId).toBe('tienda-456');
+        expect(lista.activa).toBe(true);
+      }
+    });
+
+    it('debería fallar con nombre vacío', () => {
+      const result = Lista.create({ ...validListaData, nombre: '' });
+      
+      expect(result.isFailure).toBe(true);
+      if (result.isFailure) {
+        expect(result.error).toBeInstanceOf(InvalidValueError);
+        expect(result.error.message).toContain('El nombre de la lista es requerido');
+      }
+    });
+
+    it('debería fallar con nombre solo espacios', () => {
+      const result = Lista.create({ ...validListaData, nombre: '   ' });
+      
+      expect(result.isFailure).toBe(true);
+      if (result.isFailure) {
+        expect(result.error).toBeInstanceOf(InvalidValueError);
+        expect(result.error.message).toContain('El nombre de la lista es requerido');
+      }
+    });
+
+    it('debería fallar con nombre demasiado largo', () => {
+      const nombreLargo = 'a'.repeat(101);
+      const result = Lista.create({ ...validListaData, nombre: nombreLargo });
+      
+      expect(result.isFailure).toBe(true);
+      if (result.isFailure) {
+        expect(result.error).toBeInstanceOf(InvalidValueError);
+        expect(result.error.message).toContain('no puede exceder 100 caracteres');
+      }
+    });
+
+    it('debería fallar con descripción demasiado larga', () => {
+      const descripcionLarga = 'a'.repeat(501);
+      const result = Lista.create({ ...validListaData, descripcion: descripcionLarga });
+      
+      expect(result.isFailure).toBe(true);
+      if (result.isFailure) {
+        expect(result.error).toBeInstanceOf(InvalidValueError);
+        expect(result.error.message).toContain('no puede exceder 500 caracteres');
+      }
+    });
+
+    it('debería fallar sin propietarioId', () => {
+      const result = Lista.create({ ...validListaData, propietarioId: '' });
+      
+      expect(result.isFailure).toBe(true);
+      if (result.isFailure) {
+        expect(result.error).toBeInstanceOf(InvalidValueError);
+        expect(result.error.message).toContain('El ID del propietario es requerido');
+      }
+    });
+
+    it('debería limpiar espacios en blanco en nombre', () => {
+      const result = Lista.create({ ...validListaData, nombre: '  Lista con espacios  ' });
+      
+      expect(result.isSuccess).toBe(true);
+      if (result.isSuccess) {
+        expect(result.value.nombre).toBe('Lista con espacios');
+      }
+    });
+
+    it('debería convertir descripción vacía a null', () => {
+      const result = Lista.create({ ...validListaData, descripcion: '   ' });
+      
+      expect(result.isSuccess).toBe(true);
+      if (result.isSuccess) {
+        expect(result.value.descripcion).toBeNull();
+      }
+    });
+
+    it('debería usar activa=true por defecto', () => {
+      const data = { 
+        nombre: validListaData.nombre,
+        descripcion: validListaData.descripcion,
+        propietarioId: validListaData.propietarioId,
+        tiendaId: validListaData.tiendaId
+      };
+      const result = Lista.create(data);
+      
+      expect(result.isSuccess).toBe(true);
+      if (result.isSuccess) {
+        expect(result.value.activa).toBe(true);
+      }
+    });
+  });
+
+  describe('actualizarNombre', () => {
+    let lista: Lista;
+
+    beforeEach(() => {
+      const result = Lista.create(validListaData);
+      if (result.isSuccess) {
+        lista = result.value;
+      }
+    });
+
+    it('debería actualizar el nombre correctamente', () => {
+      const fechaOriginal = lista.fechaActualizacion.getTime();
+      advanceTime(1);
+      const expectedTimestamp = initialDate.getTime() + 1;
+      const result = lista.actualizarNombre('Nuevo Nombre');
+
+      expect(result.isSuccess).toBe(true);
+      expect(lista.nombre).toBe('Nuevo Nombre');
+      expect(lista.fechaActualizacion.getTime()).toBe(expectedTimestamp);
+      expect(lista.fechaActualizacion.getTime()).toBeGreaterThanOrEqual(fechaOriginal);
+    });
+
+    it('debería fallar con nombre vacío', () => {
+      const result = lista.actualizarNombre('');
+      
+      expect(result.isFailure).toBe(true);
+      if (result.isFailure) {
+        expect(result.error).toBeInstanceOf(InvalidValueError);
+        expect(result.error.message).toContain('El nombre de la lista es requerido');
+      }
+    });
+
+    it('debería fallar con nombre demasiado largo', () => {
+      const nombreLargo = 'a'.repeat(101);
+      const result = lista.actualizarNombre(nombreLargo);
+      
+      expect(result.isFailure).toBe(true);
+      if (result.isFailure) {
+        expect(result.error).toBeInstanceOf(InvalidValueError);
+        expect(result.error.message).toContain('no puede exceder 100 caracteres');
+      }
+    });
+
+    it('debería limpiar espacios en blanco', () => {
+      const result = lista.actualizarNombre('  Nombre con espacios  ');
+      
+      expect(result.isSuccess).toBe(true);
+      expect(lista.nombre).toBe('Nombre con espacios');
+    });
+  });
+
+  describe('actualizarDescripcion', () => {
+    let lista: Lista;
+
+    beforeEach(() => {
+      const result = Lista.create(validListaData);
+      if (result.isSuccess) {
+        lista = result.value;
+      }
+    });
+
+    it('debería actualizar la descripción correctamente', () => {
+      const fechaOriginal = lista.fechaActualizacion.getTime();
+      advanceTime(1);
+      const expectedTimestamp = initialDate.getTime() + 1;
+      const result = lista.actualizarDescripcion('Nueva descripción');
+
+      expect(result.isSuccess).toBe(true);
+      expect(lista.descripcion).toBe('Nueva descripción');
+      expect(lista.fechaActualizacion.getTime()).toBe(expectedTimestamp);
+      expect(lista.fechaActualizacion.getTime()).toBeGreaterThanOrEqual(fechaOriginal);
+    });
+
+    it('debería permitir descripción vacía (null)', () => {
+      const result = lista.actualizarDescripcion();
+
+      expect(result.isSuccess).toBe(true);
+      expect(lista.descripcion).toBeNull();
+    });
+
+    it('debería convertir string vacío a null', () => {
+      const result = lista.actualizarDescripcion('   ');
+
+      expect(result.isSuccess).toBe(true);
+      expect(lista.descripcion).toBeNull();
+    });
+
+    it('debería fallar con descripción demasiado larga', () => {
+      const descripcionLarga = 'a'.repeat(501);
+      const result = lista.actualizarDescripcion(descripcionLarga);
+      
+      expect(result.isFailure).toBe(true);
+      if (result.isFailure) {
+        expect(result.error).toBeInstanceOf(InvalidValueError);
+        expect(result.error.message).toContain('no puede exceder 500 caracteres');
+      }
+    });
+  });
+
+  describe('actualizarTienda', () => {
+    let lista: Lista;
+
+    beforeEach(() => {
+      const result = Lista.create(validListaData);
+      if (result.isSuccess) {
+        lista = result.value;
+      }
+    });
+
+    it('debería actualizar la tienda correctamente', () => {
+      const fechaOriginal = lista.fechaActualizacion.getTime();
+      advanceTime(1);
+      const expectedTimestamp = initialDate.getTime() + 1;
+      const result = lista.actualizarTienda('nueva-tienda-123');
+
+      expect(result.isSuccess).toBe(true);
+      expect(lista.tiendaId).toBe('nueva-tienda-123');
+      expect(lista.fechaActualizacion.getTime()).toBe(expectedTimestamp);
+      expect(lista.fechaActualizacion.getTime()).toBeGreaterThanOrEqual(fechaOriginal);
+    });
+
+    it('debería permitir quitar la tienda (null)', () => {
+      const result = lista.actualizarTienda();
+
+      expect(result.isSuccess).toBe(true);
+      expect(lista.tiendaId).toBeNull();
+    });
+
+    it('debería convertir string vacío a null', () => {
+      const result = lista.actualizarTienda('   ');
+
+      expect(result.isSuccess).toBe(true);
+      expect(lista.tiendaId).toBeNull();
+    });
+  });
+
+  describe('activar y desactivar', () => {
+    let lista: Lista;
+
+    beforeEach(() => {
+      const result = Lista.create(validListaData);
+      if (result.isSuccess) {
+        lista = result.value;
+      }
+    });
+
+    it('debería activar la lista', () => {
+      // Primero desactivar para probar la activación
+      advanceTime(10);
+      lista.desactivar();
+      expect(lista.activa).toBe(false);
+      const fechaDesactivacion = lista.fechaActualizacion.getTime();
+      expect(fechaDesactivacion).toBe(initialDate.getTime() + 10);
+
+      advanceTime(10);
+      const fechaOriginal = lista.fechaActualizacion.getTime();
+
+      lista.activar();
+
+      expect(lista.activa).toBe(true);
+      expect(lista.fechaActualizacion.getTime()).toBe(initialDate.getTime() + 20);
+      expect(lista.fechaActualizacion.getTime()).toBeGreaterThan(fechaDesactivacion);
+      expect(lista.fechaActualizacion.getTime()).toBeGreaterThanOrEqual(fechaOriginal);
+    });
+
+    it('debería desactivar la lista', () => {
+      const fechaOriginal = lista.fechaActualizacion.getTime();
+      advanceTime(10);
+      const expectedTimestamp = initialDate.getTime() + 10;
+      lista.desactivar();
+
+      expect(lista.activa).toBe(false);
+      expect(lista.fechaActualizacion.getTime()).toBe(expectedTimestamp);
+      expect(lista.fechaActualizacion.getTime()).toBeGreaterThanOrEqual(fechaOriginal);
+    });
+
+    it('estaActiva debería devolver el estado correcto', () => {
+      expect(lista.estaActiva()).toBe(true);
+      
+      lista.desactivar();
+      expect(lista.estaActiva()).toBe(false);
+      
+      lista.activar();
+      expect(lista.estaActiva()).toBe(true);
+    });
+  });
+
+  describe('esPropietario', () => {
+    let lista: Lista;
+
+    beforeEach(() => {
+      const result = Lista.create(validListaData);
+      if (result.isSuccess) {
+        lista = result.value;
+      }
+    });
+
+    it('debería devolver true para el propietario', () => {
+      expect(lista.esPropietario('usuario-123')).toBe(true);
+    });
+
+    it('debería devolver false para otro usuario', () => {
+      expect(lista.esPropietario('otro-usuario')).toBe(false);
+    });
+
+    it('debería manejar strings vacíos', () => {
+      expect(lista.esPropietario('')).toBe(false);
+    });
+  });
+
+  describe('toJSON', () => {
+    let lista: Lista;
+
+    beforeEach(() => {
+      const result = Lista.create(validListaData);
+      if (result.isSuccess) {
+        lista = result.value;
+      }
+    });
+
+    it('debería convertir a JSON correctamente', () => {
+      const json = lista.toJSON();
+      
+      expect(json).toMatchObject({
+        id: lista.id,
+        nombre: 'Lista de Supermercado',
+        descripcion: 'Lista semanal de compras',
+        propietarioId: 'usuario-123',
+        tiendaId: 'tienda-456',
+        activa: true,
+      });
+      expect(json['fechaCreacion']).toBeDefined();
+      expect(json['fechaActualizacion']).toBeDefined();
+    });
+
+    it('debería manejar valores null correctamente', () => {
+      const data = {
+        nombre: 'Lista Sin Extras',
+        propietarioId: 'usuario-123',
+      };
+      
+      const result = Lista.create(data);
+      expect(result.isSuccess).toBe(true);
+      
+      if (result.isSuccess) {
+        const json = result.value.toJSON();
+        expect(json['descripcion']).toBeNull();
+        expect(json['tiendaId']).toBeNull();
+      }
+    });
+  });
+
+  describe('toPersistence', () => {
+    let lista: Lista;
+
+    beforeEach(() => {
+      const result = Lista.create(validListaData);
+      if (result.isSuccess) {
+        lista = result.value;
+      }
+    });
+
+    it('debería convertir a formato de persistencia correctamente', () => {
+      const persistence = lista.toPersistence();
+      
+      expect(persistence).toMatchObject({
+        id: lista.id,
+        nombre: 'Lista de Supermercado',
+        descripcion: 'Lista semanal de compras',
+        propietario_id: 'usuario-123',
+        tienda_id: 'tienda-456',
+        activa: true,
+      });
+      expect(persistence['fecha_creacion']).toBeInstanceOf(Date);
+      expect(persistence['fecha_actualizacion']).toBeInstanceOf(Date);
+    });
+  });
+
+  describe('fromPersistence', () => {
+    it('debería reconstruir desde datos de persistencia', () => {
+      const persistenceData = {
+        id: 'lista-123',
+        nombre: 'Lista desde DB',
+        descripcion: 'Descripción desde DB',
+        propietario_id: 'usuario-456',
+        tienda_id: 'tienda-789',
+        activa: true,
+        fecha_creacion: new Date('2023-01-01'),
+        fecha_actualizacion: new Date('2023-01-02'),
+      };
+
+      const result = Lista.fromPersistence(persistenceData);
+      expect(result.isSuccess).toBe(true);
+      
+      if (result.isSuccess) {
+        const lista = result.value;
+        expect(lista.id).toBe('lista-123');
+        expect(lista.nombre).toBe('Lista desde DB');
+        expect(lista.descripcion).toBe('Descripción desde DB');
+        expect(lista.propietarioId).toBe('usuario-456');
+        expect(lista.tiendaId).toBe('tienda-789');
+        expect(lista.activa).toBe(true);
+        expect(lista.fechaCreacion).toEqual(new Date('2023-01-01'));
+        expect(lista.fechaActualizacion).toEqual(new Date('2023-01-02'));
+      }
+    });
+
+    it('debería manejar valores null en persistencia', () => {
+      const persistenceData = {
+        id: 'lista-123',
+        nombre: 'Lista Simple',
+        descripcion: null,
+        propietario_id: 'usuario-456',
+        tienda_id: null,
+        activa: false,
+        fecha_creacion: new Date(),
+        fecha_actualizacion: new Date(),
+      };
+
+      const result = Lista.fromPersistence(persistenceData);
+      expect(result.isSuccess).toBe(true);
+      
+      if (result.isSuccess) {
+        const lista = result.value;
+        expect(lista.descripcion).toBeNull();
+        expect(lista.tiendaId).toBeNull();
+        expect(lista.activa).toBe(false);
+      }
+    });
+  });
 });