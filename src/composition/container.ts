/**
 * Contenedor de inyección de dependencias
 * Compone e inyecta todas las dependencias de la aplicación
 */

import express from 'express';
import { PrismaClient } from '@prisma/client';
import { success } from '@shared/result';

// Application Use Cases
import { RegisterUser } from '@application/use-cases/auth/RegisterUser';
import { AuthenticateUser } from '@application/use-cases/auth/AuthenticateUser';
import { CreateList } from '@application/use-cases/lists/CreateList';
import { GetUserLists } from '@application/use-cases/lists/GetUserLists';
import { UpdateList } from '@application/use-cases/lists/UpdateList';
import { DeleteList } from '@application/use-cases/lists/DeleteList';
import { GetListById } from '@application/use-cases/lists/GetListById';
<<<<<<< HEAD
import { AddProduct } from '@application/use-cases/products/AddProduct';
import { UpdateProduct } from '@application/use-cases/products/UpdateProduct';
import { MarkProductAsPurchased } from '@application/use-cases/products/MarkProductAsPurchased';
import { DeleteProduct } from '@application/use-cases/products/DeleteProduct';
import { GetProducts } from '@application/use-cases/products/GetProducts';
import { GetProductRecommendations } from '@application/use-cases/products/GetProductRecommendations';
import { CreateCategory } from '@application/use-cases/categories/CreateCategory';
import { GetCategoriesByStore } from '@application/use-cases/categories/GetCategoriesByStore';
import { UpdateCategory } from '@application/use-cases/categories/UpdateCategory';
import { DeleteCategory } from '@application/use-cases/categories/DeleteCategory';
import { CreateStore } from '@application/use-cases/stores/CreateStore';
import { GetStores } from '@application/use-cases/stores/GetStores';
import { UpdateStore } from '@application/use-cases/stores/UpdateStore';
import { DeleteStore } from '@application/use-cases/stores/DeleteStore';
import { ShareList } from '@application/use-cases/invitations/ShareList';
import { AccessSharedList } from '@application/use-cases/invitations/AccessSharedList';
import { ManagePermissions } from '@application/use-cases/invitations/ManagePermissions';
import { CancelInvitation } from '@application/use-cases/invitations/CancelInvitation';
import { ImpersonateUser } from '@application/use-cases/admin/ImpersonateUser';
import { EndImpersonation } from '@application/use-cases/admin/EndImpersonation';
import { BulkCategorizeProducts } from '@application/use-cases/ai/BulkCategorizeProducts';
import { GetCollaborativeDashboard } from '@application/use-cases/analytics/GetCollaborativeDashboard';
=======
import { AddProduct } from '@application/use-cases/products/AddProduct';
import { UpdateProduct } from '@application/use-cases/products/UpdateProduct';
import { MarkProductAsPurchased } from '@application/use-cases/products/MarkProductAsPurchased';
import { DeleteProduct } from '@application/use-cases/products/DeleteProduct';
import { GetProducts } from '@application/use-cases/products/GetProducts';
import { GetProductRecommendations } from '@application/use-cases/products/GetProductRecommendations';
import { CreateCategory } from '@application/use-cases/categories/CreateCategory';
import { GetCategoriesByStore } from '@application/use-cases/categories/GetCategoriesByStore';
import { UpdateCategory } from '@application/use-cases/categories/UpdateCategory';
import { DeleteCategory } from '@application/use-cases/categories/DeleteCategory';
import { CreateStore } from '@application/use-cases/stores/CreateStore';
import { GetStores } from '@application/use-cases/stores/GetStores';
import { UpdateStore } from '@application/use-cases/stores/UpdateStore';
import { DeleteStore } from '@application/use-cases/stores/DeleteStore';
import { ShareList } from '@application/use-cases/invitations/ShareList';
import { AccessSharedList } from '@application/use-cases/invitations/AccessSharedList';
import { ManagePermissions } from '@application/use-cases/invitations/ManagePermissions';
import { CancelInvitation } from '@application/use-cases/invitations/CancelInvitation';
import { ImpersonateUser } from '@application/use-cases/admin/ImpersonateUser';
import { EndImpersonation } from '@application/use-cases/admin/EndImpersonation';
import { BulkCategorizeProducts } from '@application/use-cases/ai/BulkCategorizeProducts';
>>>>>>> d65246c5

// Infrastructure Adapters
import { PrismaUsuarioRepository } from '@infrastructure/persistence/repositories/PrismaUsuarioRepository';
import { PrismaListaRepository } from '@infrastructure/persistence/repositories/PrismaListaRepository';
import { PrismaProductoRepository } from '@infrastructure/persistence/repositories/PrismaProductoRepository';
import { PrismaCategoriaRepository } from '@infrastructure/persistence/repositories/PrismaCategoriaRepository';
import { PrismaTiendaRepository } from '@infrastructure/persistence/repositories/PrismaTiendaRepository';
import { PrismaInvitacionRepository } from '@infrastructure/persistence/repositories/PrismaInvitacionRepository';
import { PrismaPermisoRepository } from '@infrastructure/persistence/repositories/PrismaPermisoRepository';
import { InMemoryUsuarioRepository } from '@infrastructure/persistence/in-memory/InMemoryUsuarioRepository';
import { InMemoryListaRepository } from '@infrastructure/persistence/in-memory/InMemoryListaRepository';
import { InMemoryProductoRepository } from '@infrastructure/persistence/in-memory/InMemoryProductoRepository';
import { InMemoryCategoriaRepository } from '@infrastructure/persistence/in-memory/InMemoryCategoriaRepository';
import { InMemoryTiendaRepository } from '@infrastructure/persistence/in-memory/InMemoryTiendaRepository';
import { InMemoryInvitacionRepository } from '@infrastructure/persistence/in-memory/InMemoryInvitacionRepository';
import { InMemoryPermisoRepository } from '@infrastructure/persistence/in-memory/InMemoryPermisoRepository';
import { BcryptPasswordHasher } from '@infrastructure/external-services/auth/BcryptPasswordHasher';
import { JWTTokenService } from '@infrastructure/external-services/auth/JWTTokenService';
import { RabbitMQEventPublisher } from '@infrastructure/messaging/RabbitMQEventPublisher';
import { PrismaOutboxService } from '@infrastructure/messaging/outbox/PrismaOutboxService';
import { OutboxWorker } from '@infrastructure/messaging/outbox/OutboxWorker';
<<<<<<< HEAD
import { InvitationHashGenerator } from '@domain/services/InvitationHashGenerator';
import { NodemailerService } from '@infrastructure/external-services/email/NodemailerService';
import { PerplexityConfig } from '@infrastructure/config/ai.config';
import { WorkerService } from '@infrastructure/messaging/WorkerService';
import { InMemoryOutboxService } from '@infrastructure/messaging/outbox/InMemoryOutboxService';
import { PrismaAnalyticsRepository } from '@infrastructure/persistence/repositories/PrismaAnalyticsRepository';
import { DashboardController } from '@infrastructure/http/controllers/DashboardController';
import { MetricsCollector } from '@infrastructure/observability/metrics/MetricsCollector';
import getRedisConfig, { RedisConfig } from '@infrastructure/config/redis.config';
import { CachedAIService } from '@infrastructure/external-services/ai/CachedAIService';
import type { CachedAIServiceDependencies } from '@infrastructure/external-services/ai/CachedAIService';
=======
import { InvitationHashGenerator } from '@domain/services/InvitationHashGenerator';
import { NodemailerService } from '@infrastructure/external-services/email/NodemailerService';
import { PerplexityService } from '@infrastructure/external-services/ai/PerplexityService';
import { PerplexityConfig } from '@infrastructure/config/ai.config';
import { WorkerService } from '@infrastructure/messaging/WorkerService';
import { InMemoryOutboxService } from '@infrastructure/messaging/outbox/InMemoryOutboxService';
>>>>>>> d65246c5

// HTTP Layer
import { AuthController } from '@infrastructure/http/controllers/AuthController';
import { ListController } from '@infrastructure/http/controllers/ListController';
import { ProductController } from '@infrastructure/http/controllers/ProductController';
<<<<<<< HEAD
import { CategoryController } from '@infrastructure/http/controllers/CategoryController';
import { StoreController } from '@infrastructure/http/controllers/StoreController';
import { InvitationController } from '@infrastructure/http/controllers/InvitationController';
import { AdminController } from '@infrastructure/http/controllers/AdminController';
=======
import { CategoryController } from '@infrastructure/http/controllers/CategoryController';
import { StoreController } from '@infrastructure/http/controllers/StoreController';
import { InvitationController } from '@infrastructure/http/controllers/InvitationController';
import { AdminController } from '@infrastructure/http/controllers/AdminController';
>>>>>>> d65246c5
import { RecommendationsController } from '@infrastructure/http/controllers/RecommendationsController';
import { AIController } from '@infrastructure/http/controllers/AIController';
import { createAuthMiddleware } from '@infrastructure/http/middlewares/authMiddleware';
import { RealTimeGateway } from '@infrastructure/realtime/RealTimeGateway';

// Interfaces
import type { IUsuarioRepository } from '@application/ports/repositories/IUsuarioRepository';
import type { IListaRepository } from '@application/ports/repositories/IListaRepository';
import type { IProductoRepository } from '@application/ports/repositories/IProductoRepository';
import type { ICategoriaRepository } from '@application/ports/repositories/ICategoriaRepository';
import type { ITiendaRepository } from '@application/ports/repositories/ITiendaRepository';
import type { IInvitacionRepository } from '@application/ports/repositories/IInvitacionRepository';
import type { IPermisoRepository } from '@application/ports/repositories/IPermisoRepository';
<<<<<<< HEAD
import type { IAnalyticsRepository } from '@application/ports/repositories/IAnalyticsRepository';
import type { IPasswordHasher } from '@application/ports/auth/IPasswordHasher';
import type { ITokenService } from '@application/ports/auth/ITokenService';
import type { IEventPublisher } from '@application/ports/messaging/IEventPublisher';
import type { IOutboxService } from '@application/ports/messaging/IOutboxService';
import type { IInvitationHashGenerator } from '@domain/services/InvitationHashGenerator';
import type { IEmailService } from '@application/ports/external/IEmailService';
import type { IAIService } from '@application/ports/external/IAIService';

=======
import type { IPasswordHasher } from '@application/ports/auth/IPasswordHasher';
import type { ITokenService } from '@application/ports/auth/ITokenService';
import type { IEventPublisher } from '@application/ports/messaging/IEventPublisher';
import type { IOutboxService } from '@application/ports/messaging/IOutboxService';
import type { IInvitationHashGenerator } from '@domain/services/InvitationHashGenerator';
import type { IEmailService } from '@application/ports/external/IEmailService';
import type { IAIService } from '@application/ports/external/IAIService';

>>>>>>> d65246c5
export class Container {
  private static instance: Container;
  private _prisma!: PrismaClient;
  private readonly isTestEnv: boolean;
<<<<<<< HEAD

  // Repositories
  private _usuarioRepository!: IUsuarioRepository;
=======

  // Repositories
  private _usuarioRepository!: IUsuarioRepository;
>>>>>>> d65246c5
  private _listaRepository!: IListaRepository;
  private _productoRepository!: IProductoRepository;
  private _categoriaRepository!: ICategoriaRepository;
  private _tiendaRepository!: ITiendaRepository;
  private _invitacionRepository!: IInvitacionRepository;
  private _permisoRepository!: IPermisoRepository;
<<<<<<< HEAD
  private _analyticsRepository!: IAnalyticsRepository;
=======
>>>>>>> d65246c5

  // External Services
  private _passwordHasher!: IPasswordHasher;
  private _tokenService!: ITokenService;
  private _emailService!: IEmailService;
  private _aiService!: IAIService;
<<<<<<< HEAD
  private _cachedAIService!: CachedAIService;
=======
>>>>>>> d65246c5
  private _eventPublisher!: IEventPublisher;
  private _outboxService!: IOutboxService;
  private _outboxWorker!: OutboxWorker;
  private _hashGenerator!: IInvitationHashGenerator;
  private _workerService!: WorkerService;
  private _realTimeGateway!: RealTimeGateway;
<<<<<<< HEAD
  private _metricsCollector!: MetricsCollector;

  // Use Cases
  private _registerUser!: RegisterUser;
  private _authenticateUser!: AuthenticateUser;
  private _createList!: CreateList;
  private _getUserLists!: GetUserLists;
  private _updateList!: UpdateList;
  private _deleteList!: DeleteList;
  private _getListById!: GetListById;
  private _addProduct!: AddProduct;
  private _updateProduct!: UpdateProduct;
  private _markProductAsPurchased!: MarkProductAsPurchased;
  private _deleteProduct!: DeleteProduct;
  private _getProducts!: GetProducts;
  private _getProductRecommendations!: GetProductRecommendations;
  private _createCategory!: CreateCategory;
  private _getCategoriesByStore!: GetCategoriesByStore;
  private _updateCategory!: UpdateCategory;
  private _deleteCategory!: DeleteCategory;
  private _createStore!: CreateStore;
  private _getStores!: GetStores;
  private _updateStore!: UpdateStore;
  private _deleteStore!: DeleteStore;
  private _shareList!: ShareList;
  private _accessSharedList!: AccessSharedList;
=======

  // Use Cases
  private _registerUser!: RegisterUser;
  private _authenticateUser!: AuthenticateUser;
  private _createList!: CreateList;
  private _getUserLists!: GetUserLists;
  private _updateList!: UpdateList;
  private _deleteList!: DeleteList;
  private _getListById!: GetListById;
  private _addProduct!: AddProduct;
  private _updateProduct!: UpdateProduct;
  private _markProductAsPurchased!: MarkProductAsPurchased;
  private _deleteProduct!: DeleteProduct;
  private _getProducts!: GetProducts;
  private _getProductRecommendations!: GetProductRecommendations;
  private _createCategory!: CreateCategory;
  private _getCategoriesByStore!: GetCategoriesByStore;
  private _updateCategory!: UpdateCategory;
  private _deleteCategory!: DeleteCategory;
  private _createStore!: CreateStore;
  private _getStores!: GetStores;
  private _updateStore!: UpdateStore;
  private _deleteStore!: DeleteStore;
  private _shareList!: ShareList;
  private _accessSharedList!: AccessSharedList;
>>>>>>> d65246c5
  private _managePermissions!: ManagePermissions;
  private _cancelInvitation!: CancelInvitation;
  private _impersonateUser!: ImpersonateUser;
  private _endImpersonation!: EndImpersonation;
  private _bulkCategorizeProducts!: BulkCategorizeProducts;
<<<<<<< HEAD
  private _getCollaborativeDashboard!: GetCollaborativeDashboard;
=======
>>>>>>> d65246c5

  // Controllers
  private _authController!: AuthController;
  private _listController!: ListController;
  private _productController!: ProductController;
<<<<<<< HEAD
  private _categoryController!: CategoryController;
  private _storeController!: StoreController;
=======
  private _categoryController!: CategoryController;
  private _storeController!: StoreController;
>>>>>>> d65246c5
  private _invitationController!: InvitationController;
  private _adminController!: AdminController;
  private _recommendationsController!: RecommendationsController;
  private _aiController!: AIController;
<<<<<<< HEAD
  private _dashboardController!: DashboardController;

  // Middlewares
  private _authMiddleware!: express.RequestHandler;

=======

  // Middlewares
  private _authMiddleware!: express.RequestHandler;

>>>>>>> d65246c5
  private constructor() {
    this.isTestEnv = process.env['NODE_ENV'] === 'test';
    this.initializeInfrastructure();
    this.initializeRepositories();
    this.initializeExternalServices();
    this.initializeUseCases();
    this.initializeRealtime();
    this.initializeControllers();
  }

  public static getInstance(): Container {
    if (!Container.instance) {
      Container.instance = new Container();
    }
    return Container.instance;
  }

  /**
   * Inicializa la conexión RabbitMQ si está habilitado
   */
  /**
   * Inicializa la conexión RabbitMQ si está habilitado
   */
  public async initializeRabbitMQ(): Promise<void> {
    if (this.isTestEnv) {
      return;
    }
    const rabbitmqEnabled = process.env['RABBITMQ_ENABLED'] === 'true';
    
    if (rabbitmqEnabled && this._eventPublisher instanceof RabbitMQEventPublisher) {
      try {
        await this._eventPublisher.initialize();
        console.log('✅ RabbitMQ inicializado correctamente');
        
        // Inicializar OutboxWorker (procesador de eventos)
        await this._outboxWorker.start();
        console.log('✅ OutboxWorker iniciado correctamente');
        
        // Inicializar WorkerService (consumers)
        await this._workerService.start();
        console.log('✅ Workers de notificaciones iniciados correctamente');
      } catch (error) {
        console.error('❌ Error al inicializar RabbitMQ:', error);
        // Fallback a un publisher que no haga nada
        this._eventPublisher = {
          publish: async (event: any) => {
            console.log(`📝 EventPublisher fallback - ${event.eventType} (${event.eventId})`);
            return success(undefined);
          }
        };
        console.log('🔄 Usando EventPublisher fallback por error de conexión');
      }
    }
  }

  /**
   * Cierra las conexiones del container
   */
  public async close(): Promise<void> {
    // Detener OutboxWorker primero
    await this._outboxWorker.stop();
    console.log('✅ OutboxWorker detenido correctamente');
    
    // Detener workers
    await this._workerService.stop();
    console.log('✅ Workers detenidos correctamente');
    
    if (this._eventPublisher instanceof RabbitMQEventPublisher) {
      await this._eventPublisher.close();
    }
    
    if (!this.isTestEnv && this._prisma && typeof this._prisma.$disconnect === 'function') {
      await this._prisma.$disconnect();
      console.log('✅ Container cerrado correctamente');
    }
  }

  private initializeInfrastructure(): void {
    if (this.isTestEnv) {
      this._prisma = {} as PrismaClient;
      return;
    }

    this._prisma = new PrismaClient({
      log: process.env['NODE_ENV'] === 'development' ? ['query', 'info', 'warn', 'error'] : ['error'],
    });
  }

  private initializeRepositories(): void {
    if (this.isTestEnv) {
      this._usuarioRepository = new InMemoryUsuarioRepository();
      this._listaRepository = new InMemoryListaRepository();
      this._productoRepository = new InMemoryProductoRepository();
      this._categoriaRepository = new InMemoryCategoriaRepository();
      this._tiendaRepository = new InMemoryTiendaRepository();
      this._invitacionRepository = new InMemoryInvitacionRepository();
      this._permisoRepository = new InMemoryPermisoRepository();
      this._analyticsRepository = {
        getCollaborativeDashboard: async () => success({
          summary: {
            totalLists: 0,
            activeLists: 0,
            sharedLists: 0,
            totalCollaborators: 0,
            totalProducts: 0,
            purchasedProducts: 0,
            pendingProducts: 0,
            urgentProducts: 0,
            completionRate: 0,
            averagePurchaseTimeHours: null
          },
          collaboration: {
            activeCollaborators: 0,
            leaderboard: [],
            sharedLists: []
          },
          patterns: {
            topCategories: [],
            weeklyActivity: []
          }
        })
      } as IAnalyticsRepository;
      return;
    }

    this._usuarioRepository = new PrismaUsuarioRepository(this._prisma);
    this._listaRepository = new PrismaListaRepository(this._prisma);
    this._productoRepository = new PrismaProductoRepository(this._prisma);
    this._categoriaRepository = new PrismaCategoriaRepository(this._prisma);
    this._tiendaRepository = new PrismaTiendaRepository(this._prisma);
    this._invitacionRepository = new PrismaInvitacionRepository(this._prisma);
    this._permisoRepository = new PrismaPermisoRepository(this._prisma);
    this._analyticsRepository = new PrismaAnalyticsRepository(this._prisma);
  }

  private initializeExternalServices(): void {
    this._passwordHasher = new BcryptPasswordHasher();
    this._tokenService = new JWTTokenService();
    this._hashGenerator = new InvitationHashGenerator();
    this._outboxService = this.isTestEnv
      ? new InMemoryOutboxService()
      : new PrismaOutboxService(this._prisma);
    
    // Configurar EmailService con valores por defecto (configuración pendiente)
    const emailConfig = {
      service: 'gmail',
      from: {
        name: 'Lista de Compra',
        email: process.env['EMAIL_USER'] || 'anthonymoles89@gmail.com'
      },
      auth: {
        user: process.env['EMAIL_USER'] || 'anthonymoles89@gmail.com',
        pass: process.env['EMAIL_PASS'] || 'snci srqq feok gkpp'
      },
      maxRetries: parseInt(process.env['EMAIL_MAX_RETRIES'] || '3'),
      retryDelay: parseInt(process.env['EMAIL_RETRY_DELAY'] || '1000')
    };
    this._emailService = new NodemailerService(emailConfig);
<<<<<<< HEAD
    
    // Configurar IA Service con cache (Perplexity + Redis opcional)
=======
    
    // Configurar IA Service (Perplexity)
>>>>>>> d65246c5
    const aiConfig: PerplexityConfig = {
      provider: 'perplexity',
      apiKey: process.env['PERPLEXITY_API_KEY'] || '',
      apiUrl: process.env['PERPLEXITY_API_URL'] || 'https://api.perplexity.ai',
      model: (process.env['PERPLEXITY_MODEL'] as any) || 'llama-3.1-sonar-small-128k-online',
      temperature: parseFloat(process.env['AI_TEMPERATURE'] || '0.1'),
      maxTokens: parseInt(process.env['AI_MAX_TOKENS'] || '1000'),
      timeout: parseInt(process.env['AI_TIMEOUT'] || '30000'),
      cache: {
        enabled: process.env['AI_CACHE_ENABLED'] === 'true',
        ttl: parseInt(process.env['AI_CACHE_TTL'] || '3600')
      },
      rateLimit: {
        requestsPerMinute: parseInt(process.env['AI_RATE_LIMIT_PER_MINUTE'] || '10')
      }
    };
<<<<<<< HEAD

    let redisConfig: RedisConfig | undefined;
    if (aiConfig.cache?.enabled) {
      try {
        redisConfig = getRedisConfig();
      } catch (error) {
        console.warn('⚠️ Redis no configurado correctamente, se continuará sin cache IA', error);
      }
    }

    const cachedAIDependencies: CachedAIServiceDependencies = { aiConfig };
    if (redisConfig) {
      cachedAIDependencies.redisConfig = redisConfig;
    }

    this._cachedAIService = new CachedAIService(cachedAIDependencies);
    this._aiService = this._cachedAIService;

    // Collector de métricas compartido para dashboard
    this._metricsCollector = new MetricsCollector();

    // Configurar EventPublisher según variables de entorno
    const rabbitmqEnabled = process.env['RABBITMQ_ENABLED'] === 'true';
    const rabbitmqUrl = process.env['RABBITMQ_URL'] || 'amqp://guest:guest@localhost:5672';
    
=======
    this._aiService = new PerplexityService(aiConfig);
    
    // Configurar EventPublisher según variables de entorno
    const rabbitmqEnabled = process.env['RABBITMQ_ENABLED'] === 'true';
    const rabbitmqUrl = process.env['RABBITMQ_URL'] || 'amqp://guest:guest@localhost:5672';
    
>>>>>>> d65246c5
    if (this.isTestEnv) {
      this._eventPublisher = {
        publish: async () => success(undefined),
      };
    } else if (rabbitmqEnabled) {
      this._eventPublisher = new RabbitMQEventPublisher(rabbitmqUrl);
      console.log('📡 Usando RabbitMQEventPublisher - RabbitMQ habilitado');
    } else {
      // Crear un EventPublisher que no haga nada si está deshabilitado
      this._eventPublisher = {
        publish: async (event: any) => {
          console.log(`📝 EventPublisher deshabilitado - ${event.eventType} (${event.eventId})`);
          return success(undefined);
        }
      };
      console.log('🔄 EventPublisher deshabilitado');
    }

    // Configurar WorkerService (consumers de RabbitMQ)
    if (this.isTestEnv) {
      this._workerService = {
        start: async () => success(undefined),
        stop: async () => success(undefined),
      } as unknown as WorkerService;
    } else {
      this._workerService = new WorkerService({
        rabbitmqUrl,
        enabled: rabbitmqEnabled,
        emailService: this._emailService,
        usuarioRepository: this._usuarioRepository,
        listaRepository: this._listaRepository
      });
    }

    // Configurar OutboxWorker (procesador de eventos outbox)
    if (this.isTestEnv) {
      this._outboxWorker = {
        start: async () => success(undefined),
        stop: async () => success(undefined),
      } as unknown as OutboxWorker;
    } else {
      this._outboxWorker = new OutboxWorker(
        this._outboxService,
        this._eventPublisher
      );
    }
  }

  private initializeUseCases(): void {
    this._registerUser = new RegisterUser(
      this._usuarioRepository,
      this._passwordHasher
    );

    this._authenticateUser = new AuthenticateUser(
      this._usuarioRepository,
      this._passwordHasher,
      this._tokenService
    );

    // Lista use cases
    this._createList = new CreateList(
      this._listaRepository
    );

    this._getUserLists = new GetUserLists(
      this._listaRepository
    );

    this._updateList = new UpdateList(
      this._listaRepository
    );

    this._deleteList = new DeleteList(
      this._listaRepository
    );

    this._getListById = new GetListById(
      this._listaRepository,
      this._permisoRepository
    );

    // Product use cases
    this._addProduct = new AddProduct({
      productoRepository: this._productoRepository,
      listaRepository: this._listaRepository,
      categoriaRepository: this._categoriaRepository,
      tiendaRepository: this._tiendaRepository,
      permisoRepository: this._permisoRepository,
      aiService: this._aiService // Opcional
    });

    this._updateProduct = new UpdateProduct(
      this._productoRepository
    );

    this._markProductAsPurchased = new MarkProductAsPurchased(
      this._productoRepository
    );

    this._deleteProduct = new DeleteProduct(
      this._productoRepository
    );

    this._getProducts = new GetProducts(
      this._productoRepository,
      this._listaRepository
    );

    this._getProductRecommendations = new GetProductRecommendations(
      this._listaRepository,
      this._productoRepository,
      this._categoriaRepository,
      this._aiService
    );

    // Category use cases
    this._createCategory = new CreateCategory(
      this._categoriaRepository,
      this._tiendaRepository
    );

    this._getCategoriesByStore = new GetCategoriesByStore(
      this._categoriaRepository,
      this._tiendaRepository
    );

    this._updateCategory = new UpdateCategory(
      this._categoriaRepository,
      this._tiendaRepository
    );

    this._deleteCategory = new DeleteCategory(
      this._categoriaRepository,
      this._productoRepository
    );

    // Store use cases
    this._createStore = new CreateStore(
      this._tiendaRepository
    );

    this._getStores = new GetStores(
      this._tiendaRepository
    );

    this._updateStore = new UpdateStore(
      this._tiendaRepository
    );

    this._deleteStore = new DeleteStore(
      this._tiendaRepository
    );

    // Invitation Use Cases
    this._shareList = new ShareList(
      this._listaRepository,
      this._usuarioRepository,
      this._invitacionRepository,
      this._permisoRepository,
      this._hashGenerator,
      this._outboxService
    );

    this._accessSharedList = new AccessSharedList(
      this._listaRepository,
      this._usuarioRepository,
      this._invitacionRepository,
      this._permisoRepository
    );

    this._managePermissions = new ManagePermissions(
      this._listaRepository,
      this._usuarioRepository,
      this._permisoRepository
    );

    this._cancelInvitation = new CancelInvitation(
      this._listaRepository,
      this._usuarioRepository,
      this._invitacionRepository,
      this._permisoRepository
    );

    this._impersonateUser = new ImpersonateUser(
      this._usuarioRepository,
      this._tokenService
    );

    this._endImpersonation = new EndImpersonation(
      this._usuarioRepository,
      this._tokenService
    );

    this._bulkCategorizeProducts = new BulkCategorizeProducts(
      this._aiService,
      this._usuarioRepository,
      this._categoriaRepository
    );

    this._getCollaborativeDashboard = new GetCollaborativeDashboard(
      this._analyticsRepository
    );
  }

  private initializeRealtime(): void {
    this._realTimeGateway = new RealTimeGateway();
  }

  private initializeControllers(): void {
    this._authController = new AuthController({
      registerUser: this._registerUser,
      authenticateUser: this._authenticateUser,
    });

    this._listController = new ListController(
      this._createList,
      this._getUserLists,
      this._updateList,
      this._deleteList,
      this._getListById,
      this._realTimeGateway
    );

    this._productController = new ProductController(
      this._addProduct,
      this._updateProduct,
      this._markProductAsPurchased,
      this._deleteProduct,
      this._getProducts,
      this._realTimeGateway
    );
<<<<<<< HEAD

    this._categoryController = new CategoryController(
      this._createCategory,
      this._getCategoriesByStore,
      this._updateCategory,
      this._deleteCategory
    );

    this._storeController = new StoreController(
      this._createStore,
      this._getStores,
      this._updateStore,
      this._deleteStore
    );

    this._invitationController = new InvitationController(
      this._shareList,
      this._accessSharedList,
      this._managePermissions,
      this._cancelInvitation
    );

    this._adminController = new AdminController(
      this._impersonateUser,
      this._endImpersonation
    );

    this._recommendationsController = new RecommendationsController(
      this._getProductRecommendations
    );

=======

    this._categoryController = new CategoryController(
      this._createCategory,
      this._getCategoriesByStore,
      this._updateCategory,
      this._deleteCategory
    );

    this._storeController = new StoreController(
      this._createStore,
      this._getStores,
      this._updateStore,
      this._deleteStore
    );

    this._invitationController = new InvitationController(
      this._shareList,
      this._accessSharedList,
      this._managePermissions,
      this._cancelInvitation,
      this._invitacionRepository,
      this._permisoRepository
    );

    this._adminController = new AdminController(
      this._impersonateUser,
      this._endImpersonation
    );

    this._recommendationsController = new RecommendationsController(
      this._getProductRecommendations
    );

>>>>>>> d65246c5
    this._aiController = new AIController(
      undefined, // getCategorySuggestionsUseCase - por implementar
      this._bulkCategorizeProducts
    );

<<<<<<< HEAD
    this._dashboardController = new DashboardController(
      this._metricsCollector,
      this._cachedAIService,
      this._getCollaborativeDashboard
    );

=======
>>>>>>> d65246c5
    // Inicializar middleware de autenticación
    this._authMiddleware = createAuthMiddleware({
      tokenService: this._tokenService
    });
  }
<<<<<<< HEAD

  // Getters para acceder a las dependencias

  public get prisma(): PrismaClient {
    return this._prisma;
  }

  public get usuarioRepository(): IUsuarioRepository {
    return this._usuarioRepository;
  }

  public get listaRepository(): IListaRepository {
    return this._listaRepository;
  }

  public get passwordHasher(): IPasswordHasher {
    return this._passwordHasher;
  }

  public get tokenService(): ITokenService {
    return this._tokenService;
  }

  public get eventPublisher(): IEventPublisher {
    return this._eventPublisher;
  }

  public get outboxService(): IOutboxService {
    return this._outboxService;
  }

  public get outboxWorker(): OutboxWorker {
    return this._outboxWorker;
  }

  public get emailService(): IEmailService {
    return this._emailService;
  }

  public get aiService(): IAIService {
    return this._aiService;
  }

  public get workerService(): WorkerService {
    return this._workerService;
  }

  public get hashGenerator(): IInvitationHashGenerator {
    return this._hashGenerator;
  }

  public get invitacionRepository(): IInvitacionRepository {
    return this._invitacionRepository;
  }

  public get permisoRepository(): IPermisoRepository {
    return this._permisoRepository;
  }

  public get registerUser(): RegisterUser {
    return this._registerUser;
  }

  public get authenticateUser(): AuthenticateUser {
    return this._authenticateUser;
  }

  public get createList(): CreateList {
    return this._createList;
  }

  public get getUserLists(): GetUserLists {
    return this._getUserLists;
  }

  public get updateList(): UpdateList {
    return this._updateList;
  }

  public get deleteList(): DeleteList {
    return this._deleteList;
  }

  public get addProduct(): AddProduct {
    return this._addProduct;
  }

  public get updateProduct(): UpdateProduct {
    return this._updateProduct;
  }

  public get markProductAsPurchased(): MarkProductAsPurchased {
    return this._markProductAsPurchased;
  }

  public get deleteProduct(): DeleteProduct {
    return this._deleteProduct;
  }

  public get getProducts(): GetProducts {
    return this._getProducts;
  }

  public get authController(): AuthController {
    return this._authController;
  }

  public get listController(): ListController {
    return this._listController;
  }

  public get productController(): ProductController {
    return this._productController;
  }

  public get categoriaRepository(): ICategoriaRepository {
    return this._categoriaRepository;
  }

  public get tiendaRepository(): ITiendaRepository {
    return this._tiendaRepository;
  }

  public get createCategory(): CreateCategory {
    return this._createCategory;
  }

  public get getCategoriesByStore(): GetCategoriesByStore {
    return this._getCategoriesByStore;
  }

  public get updateCategory(): UpdateCategory {
    return this._updateCategory;
  }

  public get deleteCategory(): DeleteCategory {
    return this._deleteCategory;
  }

  public get createStore(): CreateStore {
    return this._createStore;
  }

  public get getStores(): GetStores {
    return this._getStores;
  }

  public get updateStore(): UpdateStore {
    return this._updateStore;
  }

  public get deleteStore(): DeleteStore {
    return this._deleteStore;
  }

  public get categoryController(): CategoryController {
    return this._categoryController;
  }

  public get storeController(): StoreController {
    return this._storeController;
  }

  public get shareList(): ShareList {
    return this._shareList;
  }

  public get accessSharedList(): AccessSharedList {
    return this._accessSharedList;
  }

  public get managePermissions(): ManagePermissions {
    return this._managePermissions;
  }

  public get cancelInvitation(): CancelInvitation {
    return this._cancelInvitation;
  }

  public get invitationController(): InvitationController {
    return this._invitationController;
  }

  public get adminController(): AdminController {
    return this._adminController;
  }

=======

  // Getters para acceder a las dependencias

  public get prisma(): PrismaClient {
    return this._prisma;
  }

  public get usuarioRepository(): IUsuarioRepository {
    return this._usuarioRepository;
  }

  public get listaRepository(): IListaRepository {
    return this._listaRepository;
  }

  public get passwordHasher(): IPasswordHasher {
    return this._passwordHasher;
  }

  public get tokenService(): ITokenService {
    return this._tokenService;
  }

  public get eventPublisher(): IEventPublisher {
    return this._eventPublisher;
  }

  public get outboxService(): IOutboxService {
    return this._outboxService;
  }

  public get outboxWorker(): OutboxWorker {
    return this._outboxWorker;
  }

  public get emailService(): IEmailService {
    return this._emailService;
  }

  public get aiService(): IAIService {
    return this._aiService;
  }

  public get workerService(): WorkerService {
    return this._workerService;
  }

  public get hashGenerator(): IInvitationHashGenerator {
    return this._hashGenerator;
  }

  public get invitacionRepository(): IInvitacionRepository {
    return this._invitacionRepository;
  }

  public get permisoRepository(): IPermisoRepository {
    return this._permisoRepository;
  }

  public get registerUser(): RegisterUser {
    return this._registerUser;
  }

  public get authenticateUser(): AuthenticateUser {
    return this._authenticateUser;
  }

  public get createList(): CreateList {
    return this._createList;
  }

  public get getUserLists(): GetUserLists {
    return this._getUserLists;
  }

  public get updateList(): UpdateList {
    return this._updateList;
  }

  public get deleteList(): DeleteList {
    return this._deleteList;
  }

  public get addProduct(): AddProduct {
    return this._addProduct;
  }

  public get updateProduct(): UpdateProduct {
    return this._updateProduct;
  }

  public get markProductAsPurchased(): MarkProductAsPurchased {
    return this._markProductAsPurchased;
  }

  public get deleteProduct(): DeleteProduct {
    return this._deleteProduct;
  }

  public get getProducts(): GetProducts {
    return this._getProducts;
  }

  public get authController(): AuthController {
    return this._authController;
  }

  public get listController(): ListController {
    return this._listController;
  }

  public get productController(): ProductController {
    return this._productController;
  }

  public get categoriaRepository(): ICategoriaRepository {
    return this._categoriaRepository;
  }

  public get tiendaRepository(): ITiendaRepository {
    return this._tiendaRepository;
  }

  public get createCategory(): CreateCategory {
    return this._createCategory;
  }

  public get getCategoriesByStore(): GetCategoriesByStore {
    return this._getCategoriesByStore;
  }

  public get updateCategory(): UpdateCategory {
    return this._updateCategory;
  }

  public get deleteCategory(): DeleteCategory {
    return this._deleteCategory;
  }

  public get createStore(): CreateStore {
    return this._createStore;
  }

  public get getStores(): GetStores {
    return this._getStores;
  }

  public get updateStore(): UpdateStore {
    return this._updateStore;
  }

  public get deleteStore(): DeleteStore {
    return this._deleteStore;
  }

  public get categoryController(): CategoryController {
    return this._categoryController;
  }

  public get storeController(): StoreController {
    return this._storeController;
  }

  public get shareList(): ShareList {
    return this._shareList;
  }

  public get accessSharedList(): AccessSharedList {
    return this._accessSharedList;
  }

  public get managePermissions(): ManagePermissions {
    return this._managePermissions;
  }

  public get cancelInvitation(): CancelInvitation {
    return this._cancelInvitation;
  }

  public get invitationController(): InvitationController {
    return this._invitationController;
  }

  public get adminController(): AdminController {
    return this._adminController;
  }

>>>>>>> d65246c5
  public get recommendationsController(): RecommendationsController {
    return this._recommendationsController;
  }

  public get aiController(): AIController {
    return this._aiController;
  }

  public get dashboardController(): DashboardController {
    return this._dashboardController;
  }

  public get authMiddleware(): express.RequestHandler {
    return this._authMiddleware;
  }

  public get realTimeGateway(): RealTimeGateway {
    return this._realTimeGateway;
  }

  /**
   * Conecta a la base de datos
   */
  public async connect(): Promise<void> {
    try {
      if (this.isTestEnv) {
        return;
      }
      await this._prisma.$connect();
      console.log('✅ Base de datos conectada');
    } catch (error) {
      console.error('❌ Error conectando a la base de datos:', error);
      throw error;
    }
  }

  /**
   * Desconecta de la base de datos
   */
  public async disconnect(): Promise<void> {
    try {
      if (this.isTestEnv) {
        return;
      }
      await this._prisma.$disconnect();
      console.log('✅ Base de datos desconectada');
    } catch (error) {
      console.error('❌ Error desconectando de la base de datos:', error);
      throw error;
    }
  }

  /**
   * Comprueba el estado de la conexión a la base de datos
   */
  public async healthCheck(): Promise<boolean> {
    try {
      if (this.isTestEnv) {
        return true;
      }
      await this._prisma.$queryRaw`SELECT 1`;
      return true;
    } catch (error) {
      console.error('❌ Health check de base de datos falló:', error);
      return false;
    }
  }
}<|MERGE_RESOLUTION|>--- conflicted
+++ resolved
@@ -1,1261 +1,877 @@
-/**
- * Contenedor de inyección de dependencias
- * Compone e inyecta todas las dependencias de la aplicación
- */
-
-import express from 'express';
-import { PrismaClient } from '@prisma/client';
-import { success } from '@shared/result';
-
-// Application Use Cases
-import { RegisterUser } from '@application/use-cases/auth/RegisterUser';
-import { AuthenticateUser } from '@application/use-cases/auth/AuthenticateUser';
-import { CreateList } from '@application/use-cases/lists/CreateList';
-import { GetUserLists } from '@application/use-cases/lists/GetUserLists';
-import { UpdateList } from '@application/use-cases/lists/UpdateList';
-import { DeleteList } from '@application/use-cases/lists/DeleteList';
-import { GetListById } from '@application/use-cases/lists/GetListById';
-<<<<<<< HEAD
-import { AddProduct } from '@application/use-cases/products/AddProduct';
-import { UpdateProduct } from '@application/use-cases/products/UpdateProduct';
-import { MarkProductAsPurchased } from '@application/use-cases/products/MarkProductAsPurchased';
-import { DeleteProduct } from '@application/use-cases/products/DeleteProduct';
-import { GetProducts } from '@application/use-cases/products/GetProducts';
-import { GetProductRecommendations } from '@application/use-cases/products/GetProductRecommendations';
-import { CreateCategory } from '@application/use-cases/categories/CreateCategory';
-import { GetCategoriesByStore } from '@application/use-cases/categories/GetCategoriesByStore';
-import { UpdateCategory } from '@application/use-cases/categories/UpdateCategory';
-import { DeleteCategory } from '@application/use-cases/categories/DeleteCategory';
-import { CreateStore } from '@application/use-cases/stores/CreateStore';
-import { GetStores } from '@application/use-cases/stores/GetStores';
-import { UpdateStore } from '@application/use-cases/stores/UpdateStore';
-import { DeleteStore } from '@application/use-cases/stores/DeleteStore';
-import { ShareList } from '@application/use-cases/invitations/ShareList';
-import { AccessSharedList } from '@application/use-cases/invitations/AccessSharedList';
-import { ManagePermissions } from '@application/use-cases/invitations/ManagePermissions';
-import { CancelInvitation } from '@application/use-cases/invitations/CancelInvitation';
-import { ImpersonateUser } from '@application/use-cases/admin/ImpersonateUser';
-import { EndImpersonation } from '@application/use-cases/admin/EndImpersonation';
-import { BulkCategorizeProducts } from '@application/use-cases/ai/BulkCategorizeProducts';
-import { GetCollaborativeDashboard } from '@application/use-cases/analytics/GetCollaborativeDashboard';
-=======
-import { AddProduct } from '@application/use-cases/products/AddProduct';
-import { UpdateProduct } from '@application/use-cases/products/UpdateProduct';
-import { MarkProductAsPurchased } from '@application/use-cases/products/MarkProductAsPurchased';
-import { DeleteProduct } from '@application/use-cases/products/DeleteProduct';
-import { GetProducts } from '@application/use-cases/products/GetProducts';
-import { GetProductRecommendations } from '@application/use-cases/products/GetProductRecommendations';
-import { CreateCategory } from '@application/use-cases/categories/CreateCategory';
-import { GetCategoriesByStore } from '@application/use-cases/categories/GetCategoriesByStore';
-import { UpdateCategory } from '@application/use-cases/categories/UpdateCategory';
-import { DeleteCategory } from '@application/use-cases/categories/DeleteCategory';
-import { CreateStore } from '@application/use-cases/stores/CreateStore';
-import { GetStores } from '@application/use-cases/stores/GetStores';
-import { UpdateStore } from '@application/use-cases/stores/UpdateStore';
-import { DeleteStore } from '@application/use-cases/stores/DeleteStore';
-import { ShareList } from '@application/use-cases/invitations/ShareList';
-import { AccessSharedList } from '@application/use-cases/invitations/AccessSharedList';
-import { ManagePermissions } from '@application/use-cases/invitations/ManagePermissions';
-import { CancelInvitation } from '@application/use-cases/invitations/CancelInvitation';
-import { ImpersonateUser } from '@application/use-cases/admin/ImpersonateUser';
-import { EndImpersonation } from '@application/use-cases/admin/EndImpersonation';
-import { BulkCategorizeProducts } from '@application/use-cases/ai/BulkCategorizeProducts';
->>>>>>> d65246c5
-
-// Infrastructure Adapters
-import { PrismaUsuarioRepository } from '@infrastructure/persistence/repositories/PrismaUsuarioRepository';
-import { PrismaListaRepository } from '@infrastructure/persistence/repositories/PrismaListaRepository';
-import { PrismaProductoRepository } from '@infrastructure/persistence/repositories/PrismaProductoRepository';
-import { PrismaCategoriaRepository } from '@infrastructure/persistence/repositories/PrismaCategoriaRepository';
-import { PrismaTiendaRepository } from '@infrastructure/persistence/repositories/PrismaTiendaRepository';
-import { PrismaInvitacionRepository } from '@infrastructure/persistence/repositories/PrismaInvitacionRepository';
-import { PrismaPermisoRepository } from '@infrastructure/persistence/repositories/PrismaPermisoRepository';
-import { InMemoryUsuarioRepository } from '@infrastructure/persistence/in-memory/InMemoryUsuarioRepository';
-import { InMemoryListaRepository } from '@infrastructure/persistence/in-memory/InMemoryListaRepository';
-import { InMemoryProductoRepository } from '@infrastructure/persistence/in-memory/InMemoryProductoRepository';
-import { InMemoryCategoriaRepository } from '@infrastructure/persistence/in-memory/InMemoryCategoriaRepository';
-import { InMemoryTiendaRepository } from '@infrastructure/persistence/in-memory/InMemoryTiendaRepository';
-import { InMemoryInvitacionRepository } from '@infrastructure/persistence/in-memory/InMemoryInvitacionRepository';
-import { InMemoryPermisoRepository } from '@infrastructure/persistence/in-memory/InMemoryPermisoRepository';
-import { BcryptPasswordHasher } from '@infrastructure/external-services/auth/BcryptPasswordHasher';
-import { JWTTokenService } from '@infrastructure/external-services/auth/JWTTokenService';
-import { RabbitMQEventPublisher } from '@infrastructure/messaging/RabbitMQEventPublisher';
-import { PrismaOutboxService } from '@infrastructure/messaging/outbox/PrismaOutboxService';
-import { OutboxWorker } from '@infrastructure/messaging/outbox/OutboxWorker';
-<<<<<<< HEAD
-import { InvitationHashGenerator } from '@domain/services/InvitationHashGenerator';
-import { NodemailerService } from '@infrastructure/external-services/email/NodemailerService';
-import { PerplexityConfig } from '@infrastructure/config/ai.config';
-import { WorkerService } from '@infrastructure/messaging/WorkerService';
-import { InMemoryOutboxService } from '@infrastructure/messaging/outbox/InMemoryOutboxService';
-import { PrismaAnalyticsRepository } from '@infrastructure/persistence/repositories/PrismaAnalyticsRepository';
-import { DashboardController } from '@infrastructure/http/controllers/DashboardController';
-import { MetricsCollector } from '@infrastructure/observability/metrics/MetricsCollector';
-import getRedisConfig, { RedisConfig } from '@infrastructure/config/redis.config';
-import { CachedAIService } from '@infrastructure/external-services/ai/CachedAIService';
-import type { CachedAIServiceDependencies } from '@infrastructure/external-services/ai/CachedAIService';
-=======
-import { InvitationHashGenerator } from '@domain/services/InvitationHashGenerator';
-import { NodemailerService } from '@infrastructure/external-services/email/NodemailerService';
-import { PerplexityService } from '@infrastructure/external-services/ai/PerplexityService';
-import { PerplexityConfig } from '@infrastructure/config/ai.config';
-import { WorkerService } from '@infrastructure/messaging/WorkerService';
-import { InMemoryOutboxService } from '@infrastructure/messaging/outbox/InMemoryOutboxService';
->>>>>>> d65246c5
-
-// HTTP Layer
-import { AuthController } from '@infrastructure/http/controllers/AuthController';
-import { ListController } from '@infrastructure/http/controllers/ListController';
-import { ProductController } from '@infrastructure/http/controllers/ProductController';
-<<<<<<< HEAD
-import { CategoryController } from '@infrastructure/http/controllers/CategoryController';
-import { StoreController } from '@infrastructure/http/controllers/StoreController';
-import { InvitationController } from '@infrastructure/http/controllers/InvitationController';
-import { AdminController } from '@infrastructure/http/controllers/AdminController';
-=======
-import { CategoryController } from '@infrastructure/http/controllers/CategoryController';
-import { StoreController } from '@infrastructure/http/controllers/StoreController';
-import { InvitationController } from '@infrastructure/http/controllers/InvitationController';
-import { AdminController } from '@infrastructure/http/controllers/AdminController';
->>>>>>> d65246c5
-import { RecommendationsController } from '@infrastructure/http/controllers/RecommendationsController';
-import { AIController } from '@infrastructure/http/controllers/AIController';
-import { createAuthMiddleware } from '@infrastructure/http/middlewares/authMiddleware';
-import { RealTimeGateway } from '@infrastructure/realtime/RealTimeGateway';
-
-// Interfaces
-import type { IUsuarioRepository } from '@application/ports/repositories/IUsuarioRepository';
-import type { IListaRepository } from '@application/ports/repositories/IListaRepository';
-import type { IProductoRepository } from '@application/ports/repositories/IProductoRepository';
-import type { ICategoriaRepository } from '@application/ports/repositories/ICategoriaRepository';
-import type { ITiendaRepository } from '@application/ports/repositories/ITiendaRepository';
-import type { IInvitacionRepository } from '@application/ports/repositories/IInvitacionRepository';
-import type { IPermisoRepository } from '@application/ports/repositories/IPermisoRepository';
-<<<<<<< HEAD
-import type { IAnalyticsRepository } from '@application/ports/repositories/IAnalyticsRepository';
-import type { IPasswordHasher } from '@application/ports/auth/IPasswordHasher';
-import type { ITokenService } from '@application/ports/auth/ITokenService';
-import type { IEventPublisher } from '@application/ports/messaging/IEventPublisher';
-import type { IOutboxService } from '@application/ports/messaging/IOutboxService';
-import type { IInvitationHashGenerator } from '@domain/services/InvitationHashGenerator';
-import type { IEmailService } from '@application/ports/external/IEmailService';
-import type { IAIService } from '@application/ports/external/IAIService';
-
-=======
-import type { IPasswordHasher } from '@application/ports/auth/IPasswordHasher';
-import type { ITokenService } from '@application/ports/auth/ITokenService';
-import type { IEventPublisher } from '@application/ports/messaging/IEventPublisher';
-import type { IOutboxService } from '@application/ports/messaging/IOutboxService';
-import type { IInvitationHashGenerator } from '@domain/services/InvitationHashGenerator';
-import type { IEmailService } from '@application/ports/external/IEmailService';
-import type { IAIService } from '@application/ports/external/IAIService';
-
->>>>>>> d65246c5
-export class Container {
-  private static instance: Container;
-  private _prisma!: PrismaClient;
-  private readonly isTestEnv: boolean;
-<<<<<<< HEAD
-
-  // Repositories
-  private _usuarioRepository!: IUsuarioRepository;
-=======
-
-  // Repositories
-  private _usuarioRepository!: IUsuarioRepository;
->>>>>>> d65246c5
-  private _listaRepository!: IListaRepository;
-  private _productoRepository!: IProductoRepository;
-  private _categoriaRepository!: ICategoriaRepository;
-  private _tiendaRepository!: ITiendaRepository;
-  private _invitacionRepository!: IInvitacionRepository;
-  private _permisoRepository!: IPermisoRepository;
-<<<<<<< HEAD
-  private _analyticsRepository!: IAnalyticsRepository;
-=======
->>>>>>> d65246c5
-
-  // External Services
-  private _passwordHasher!: IPasswordHasher;
-  private _tokenService!: ITokenService;
-  private _emailService!: IEmailService;
-  private _aiService!: IAIService;
-<<<<<<< HEAD
-  private _cachedAIService!: CachedAIService;
-=======
->>>>>>> d65246c5
-  private _eventPublisher!: IEventPublisher;
-  private _outboxService!: IOutboxService;
-  private _outboxWorker!: OutboxWorker;
-  private _hashGenerator!: IInvitationHashGenerator;
-  private _workerService!: WorkerService;
-  private _realTimeGateway!: RealTimeGateway;
-<<<<<<< HEAD
-  private _metricsCollector!: MetricsCollector;
-
-  // Use Cases
-  private _registerUser!: RegisterUser;
-  private _authenticateUser!: AuthenticateUser;
-  private _createList!: CreateList;
-  private _getUserLists!: GetUserLists;
-  private _updateList!: UpdateList;
-  private _deleteList!: DeleteList;
-  private _getListById!: GetListById;
-  private _addProduct!: AddProduct;
-  private _updateProduct!: UpdateProduct;
-  private _markProductAsPurchased!: MarkProductAsPurchased;
-  private _deleteProduct!: DeleteProduct;
-  private _getProducts!: GetProducts;
-  private _getProductRecommendations!: GetProductRecommendations;
-  private _createCategory!: CreateCategory;
-  private _getCategoriesByStore!: GetCategoriesByStore;
-  private _updateCategory!: UpdateCategory;
-  private _deleteCategory!: DeleteCategory;
-  private _createStore!: CreateStore;
-  private _getStores!: GetStores;
-  private _updateStore!: UpdateStore;
-  private _deleteStore!: DeleteStore;
-  private _shareList!: ShareList;
-  private _accessSharedList!: AccessSharedList;
-=======
-
-  // Use Cases
-  private _registerUser!: RegisterUser;
-  private _authenticateUser!: AuthenticateUser;
-  private _createList!: CreateList;
-  private _getUserLists!: GetUserLists;
-  private _updateList!: UpdateList;
-  private _deleteList!: DeleteList;
-  private _getListById!: GetListById;
-  private _addProduct!: AddProduct;
-  private _updateProduct!: UpdateProduct;
-  private _markProductAsPurchased!: MarkProductAsPurchased;
-  private _deleteProduct!: DeleteProduct;
-  private _getProducts!: GetProducts;
-  private _getProductRecommendations!: GetProductRecommendations;
-  private _createCategory!: CreateCategory;
-  private _getCategoriesByStore!: GetCategoriesByStore;
-  private _updateCategory!: UpdateCategory;
-  private _deleteCategory!: DeleteCategory;
-  private _createStore!: CreateStore;
-  private _getStores!: GetStores;
-  private _updateStore!: UpdateStore;
-  private _deleteStore!: DeleteStore;
-  private _shareList!: ShareList;
-  private _accessSharedList!: AccessSharedList;
->>>>>>> d65246c5
-  private _managePermissions!: ManagePermissions;
-  private _cancelInvitation!: CancelInvitation;
-  private _impersonateUser!: ImpersonateUser;
-  private _endImpersonation!: EndImpersonation;
-  private _bulkCategorizeProducts!: BulkCategorizeProducts;
-<<<<<<< HEAD
-  private _getCollaborativeDashboard!: GetCollaborativeDashboard;
-=======
->>>>>>> d65246c5
-
-  // Controllers
-  private _authController!: AuthController;
-  private _listController!: ListController;
-  private _productController!: ProductController;
-<<<<<<< HEAD
-  private _categoryController!: CategoryController;
-  private _storeController!: StoreController;
-=======
-  private _categoryController!: CategoryController;
-  private _storeController!: StoreController;
->>>>>>> d65246c5
-  private _invitationController!: InvitationController;
-  private _adminController!: AdminController;
-  private _recommendationsController!: RecommendationsController;
-  private _aiController!: AIController;
-<<<<<<< HEAD
-  private _dashboardController!: DashboardController;
-
-  // Middlewares
-  private _authMiddleware!: express.RequestHandler;
-
-=======
-
-  // Middlewares
-  private _authMiddleware!: express.RequestHandler;
-
->>>>>>> d65246c5
-  private constructor() {
-    this.isTestEnv = process.env['NODE_ENV'] === 'test';
-    this.initializeInfrastructure();
-    this.initializeRepositories();
-    this.initializeExternalServices();
-    this.initializeUseCases();
-    this.initializeRealtime();
-    this.initializeControllers();
-  }
-
-  public static getInstance(): Container {
-    if (!Container.instance) {
-      Container.instance = new Container();
-    }
-    return Container.instance;
-  }
-
-  /**
-   * Inicializa la conexión RabbitMQ si está habilitado
-   */
-  /**
-   * Inicializa la conexión RabbitMQ si está habilitado
-   */
-  public async initializeRabbitMQ(): Promise<void> {
-    if (this.isTestEnv) {
-      return;
-    }
-    const rabbitmqEnabled = process.env['RABBITMQ_ENABLED'] === 'true';
-    
-    if (rabbitmqEnabled && this._eventPublisher instanceof RabbitMQEventPublisher) {
-      try {
-        await this._eventPublisher.initialize();
-        console.log('✅ RabbitMQ inicializado correctamente');
-        
-        // Inicializar OutboxWorker (procesador de eventos)
-        await this._outboxWorker.start();
-        console.log('✅ OutboxWorker iniciado correctamente');
-        
-        // Inicializar WorkerService (consumers)
-        await this._workerService.start();
-        console.log('✅ Workers de notificaciones iniciados correctamente');
-      } catch (error) {
-        console.error('❌ Error al inicializar RabbitMQ:', error);
-        // Fallback a un publisher que no haga nada
-        this._eventPublisher = {
-          publish: async (event: any) => {
-            console.log(`📝 EventPublisher fallback - ${event.eventType} (${event.eventId})`);
-            return success(undefined);
-          }
-        };
-        console.log('🔄 Usando EventPublisher fallback por error de conexión');
-      }
-    }
-  }
-
-  /**
-   * Cierra las conexiones del container
-   */
-  public async close(): Promise<void> {
-    // Detener OutboxWorker primero
-    await this._outboxWorker.stop();
-    console.log('✅ OutboxWorker detenido correctamente');
-    
-    // Detener workers
-    await this._workerService.stop();
-    console.log('✅ Workers detenidos correctamente');
-    
-    if (this._eventPublisher instanceof RabbitMQEventPublisher) {
-      await this._eventPublisher.close();
-    }
-    
-    if (!this.isTestEnv && this._prisma && typeof this._prisma.$disconnect === 'function') {
-      await this._prisma.$disconnect();
-      console.log('✅ Container cerrado correctamente');
-    }
-  }
-
-  private initializeInfrastructure(): void {
-    if (this.isTestEnv) {
-      this._prisma = {} as PrismaClient;
-      return;
-    }
-
-    this._prisma = new PrismaClient({
-      log: process.env['NODE_ENV'] === 'development' ? ['query', 'info', 'warn', 'error'] : ['error'],
-    });
-  }
-
-  private initializeRepositories(): void {
-    if (this.isTestEnv) {
-      this._usuarioRepository = new InMemoryUsuarioRepository();
-      this._listaRepository = new InMemoryListaRepository();
-      this._productoRepository = new InMemoryProductoRepository();
-      this._categoriaRepository = new InMemoryCategoriaRepository();
-      this._tiendaRepository = new InMemoryTiendaRepository();
-      this._invitacionRepository = new InMemoryInvitacionRepository();
-      this._permisoRepository = new InMemoryPermisoRepository();
-      this._analyticsRepository = {
-        getCollaborativeDashboard: async () => success({
-          summary: {
-            totalLists: 0,
-            activeLists: 0,
-            sharedLists: 0,
-            totalCollaborators: 0,
-            totalProducts: 0,
-            purchasedProducts: 0,
-            pendingProducts: 0,
-            urgentProducts: 0,
-            completionRate: 0,
-            averagePurchaseTimeHours: null
-          },
-          collaboration: {
-            activeCollaborators: 0,
-            leaderboard: [],
-            sharedLists: []
-          },
-          patterns: {
-            topCategories: [],
-            weeklyActivity: []
-          }
-        })
-      } as IAnalyticsRepository;
-      return;
-    }
-
-    this._usuarioRepository = new PrismaUsuarioRepository(this._prisma);
-    this._listaRepository = new PrismaListaRepository(this._prisma);
-    this._productoRepository = new PrismaProductoRepository(this._prisma);
-    this._categoriaRepository = new PrismaCategoriaRepository(this._prisma);
-    this._tiendaRepository = new PrismaTiendaRepository(this._prisma);
-    this._invitacionRepository = new PrismaInvitacionRepository(this._prisma);
-    this._permisoRepository = new PrismaPermisoRepository(this._prisma);
-    this._analyticsRepository = new PrismaAnalyticsRepository(this._prisma);
-  }
-
-  private initializeExternalServices(): void {
-    this._passwordHasher = new BcryptPasswordHasher();
-    this._tokenService = new JWTTokenService();
-    this._hashGenerator = new InvitationHashGenerator();
-    this._outboxService = this.isTestEnv
-      ? new InMemoryOutboxService()
-      : new PrismaOutboxService(this._prisma);
-    
-    // Configurar EmailService con valores por defecto (configuración pendiente)
-    const emailConfig = {
-      service: 'gmail',
-      from: {
-        name: 'Lista de Compra',
-        email: process.env['EMAIL_USER'] || 'anthonymoles89@gmail.com'
-      },
-      auth: {
-        user: process.env['EMAIL_USER'] || 'anthonymoles89@gmail.com',
-        pass: process.env['EMAIL_PASS'] || 'snci srqq feok gkpp'
-      },
-      maxRetries: parseInt(process.env['EMAIL_MAX_RETRIES'] || '3'),
-      retryDelay: parseInt(process.env['EMAIL_RETRY_DELAY'] || '1000')
-    };
-    this._emailService = new NodemailerService(emailConfig);
-<<<<<<< HEAD
-    
-    // Configurar IA Service con cache (Perplexity + Redis opcional)
-=======
-    
-    // Configurar IA Service (Perplexity)
->>>>>>> d65246c5
-    const aiConfig: PerplexityConfig = {
-      provider: 'perplexity',
-      apiKey: process.env['PERPLEXITY_API_KEY'] || '',
-      apiUrl: process.env['PERPLEXITY_API_URL'] || 'https://api.perplexity.ai',
-      model: (process.env['PERPLEXITY_MODEL'] as any) || 'llama-3.1-sonar-small-128k-online',
-      temperature: parseFloat(process.env['AI_TEMPERATURE'] || '0.1'),
-      maxTokens: parseInt(process.env['AI_MAX_TOKENS'] || '1000'),
-      timeout: parseInt(process.env['AI_TIMEOUT'] || '30000'),
-      cache: {
-        enabled: process.env['AI_CACHE_ENABLED'] === 'true',
-        ttl: parseInt(process.env['AI_CACHE_TTL'] || '3600')
-      },
-      rateLimit: {
-        requestsPerMinute: parseInt(process.env['AI_RATE_LIMIT_PER_MINUTE'] || '10')
-      }
-    };
-<<<<<<< HEAD
-
-    let redisConfig: RedisConfig | undefined;
-    if (aiConfig.cache?.enabled) {
-      try {
-        redisConfig = getRedisConfig();
-      } catch (error) {
-        console.warn('⚠️ Redis no configurado correctamente, se continuará sin cache IA', error);
-      }
-    }
-
-    const cachedAIDependencies: CachedAIServiceDependencies = { aiConfig };
-    if (redisConfig) {
-      cachedAIDependencies.redisConfig = redisConfig;
-    }
-
-    this._cachedAIService = new CachedAIService(cachedAIDependencies);
-    this._aiService = this._cachedAIService;
-
-    // Collector de métricas compartido para dashboard
-    this._metricsCollector = new MetricsCollector();
-
-    // Configurar EventPublisher según variables de entorno
-    const rabbitmqEnabled = process.env['RABBITMQ_ENABLED'] === 'true';
-    const rabbitmqUrl = process.env['RABBITMQ_URL'] || 'amqp://guest:guest@localhost:5672';
-    
-=======
-    this._aiService = new PerplexityService(aiConfig);
-    
-    // Configurar EventPublisher según variables de entorno
-    const rabbitmqEnabled = process.env['RABBITMQ_ENABLED'] === 'true';
-    const rabbitmqUrl = process.env['RABBITMQ_URL'] || 'amqp://guest:guest@localhost:5672';
-    
->>>>>>> d65246c5
-    if (this.isTestEnv) {
-      this._eventPublisher = {
-        publish: async () => success(undefined),
-      };
-    } else if (rabbitmqEnabled) {
-      this._eventPublisher = new RabbitMQEventPublisher(rabbitmqUrl);
-      console.log('📡 Usando RabbitMQEventPublisher - RabbitMQ habilitado');
-    } else {
-      // Crear un EventPublisher que no haga nada si está deshabilitado
-      this._eventPublisher = {
-        publish: async (event: any) => {
-          console.log(`📝 EventPublisher deshabilitado - ${event.eventType} (${event.eventId})`);
-          return success(undefined);
-        }
-      };
-      console.log('🔄 EventPublisher deshabilitado');
-    }
-
-    // Configurar WorkerService (consumers de RabbitMQ)
-    if (this.isTestEnv) {
-      this._workerService = {
-        start: async () => success(undefined),
-        stop: async () => success(undefined),
-      } as unknown as WorkerService;
-    } else {
-      this._workerService = new WorkerService({
-        rabbitmqUrl,
-        enabled: rabbitmqEnabled,
-        emailService: this._emailService,
-        usuarioRepository: this._usuarioRepository,
-        listaRepository: this._listaRepository
-      });
-    }
-
-    // Configurar OutboxWorker (procesador de eventos outbox)
-    if (this.isTestEnv) {
-      this._outboxWorker = {
-        start: async () => success(undefined),
-        stop: async () => success(undefined),
-      } as unknown as OutboxWorker;
-    } else {
-      this._outboxWorker = new OutboxWorker(
-        this._outboxService,
-        this._eventPublisher
-      );
-    }
-  }
-
-  private initializeUseCases(): void {
-    this._registerUser = new RegisterUser(
-      this._usuarioRepository,
-      this._passwordHasher
-    );
-
-    this._authenticateUser = new AuthenticateUser(
-      this._usuarioRepository,
-      this._passwordHasher,
-      this._tokenService
-    );
-
-    // Lista use cases
-    this._createList = new CreateList(
-      this._listaRepository
-    );
-
-    this._getUserLists = new GetUserLists(
-      this._listaRepository
-    );
-
-    this._updateList = new UpdateList(
-      this._listaRepository
-    );
-
-    this._deleteList = new DeleteList(
-      this._listaRepository
-    );
-
-    this._getListById = new GetListById(
-      this._listaRepository,
-      this._permisoRepository
-    );
-
-    // Product use cases
-    this._addProduct = new AddProduct({
-      productoRepository: this._productoRepository,
-      listaRepository: this._listaRepository,
-      categoriaRepository: this._categoriaRepository,
-      tiendaRepository: this._tiendaRepository,
-      permisoRepository: this._permisoRepository,
-      aiService: this._aiService // Opcional
-    });
-
-    this._updateProduct = new UpdateProduct(
-      this._productoRepository
-    );
-
-    this._markProductAsPurchased = new MarkProductAsPurchased(
-      this._productoRepository
-    );
-
-    this._deleteProduct = new DeleteProduct(
-      this._productoRepository
-    );
-
-    this._getProducts = new GetProducts(
-      this._productoRepository,
-      this._listaRepository
-    );
-
-    this._getProductRecommendations = new GetProductRecommendations(
-      this._listaRepository,
-      this._productoRepository,
-      this._categoriaRepository,
-      this._aiService
-    );
-
-    // Category use cases
-    this._createCategory = new CreateCategory(
-      this._categoriaRepository,
-      this._tiendaRepository
-    );
-
-    this._getCategoriesByStore = new GetCategoriesByStore(
-      this._categoriaRepository,
-      this._tiendaRepository
-    );
-
-    this._updateCategory = new UpdateCategory(
-      this._categoriaRepository,
-      this._tiendaRepository
-    );
-
-    this._deleteCategory = new DeleteCategory(
-      this._categoriaRepository,
-      this._productoRepository
-    );
-
-    // Store use cases
-    this._createStore = new CreateStore(
-      this._tiendaRepository
-    );
-
-    this._getStores = new GetStores(
-      this._tiendaRepository
-    );
-
-    this._updateStore = new UpdateStore(
-      this._tiendaRepository
-    );
-
-    this._deleteStore = new DeleteStore(
-      this._tiendaRepository
-    );
-
-    // Invitation Use Cases
-    this._shareList = new ShareList(
-      this._listaRepository,
-      this._usuarioRepository,
-      this._invitacionRepository,
-      this._permisoRepository,
-      this._hashGenerator,
-      this._outboxService
-    );
-
-    this._accessSharedList = new AccessSharedList(
-      this._listaRepository,
-      this._usuarioRepository,
-      this._invitacionRepository,
-      this._permisoRepository
-    );
-
-    this._managePermissions = new ManagePermissions(
-      this._listaRepository,
-      this._usuarioRepository,
-      this._permisoRepository
-    );
-
-    this._cancelInvitation = new CancelInvitation(
-      this._listaRepository,
-      this._usuarioRepository,
-      this._invitacionRepository,
-      this._permisoRepository
-    );
-
-    this._impersonateUser = new ImpersonateUser(
-      this._usuarioRepository,
-      this._tokenService
-    );
-
-    this._endImpersonation = new EndImpersonation(
-      this._usuarioRepository,
-      this._tokenService
-    );
-
-    this._bulkCategorizeProducts = new BulkCategorizeProducts(
-      this._aiService,
-      this._usuarioRepository,
-      this._categoriaRepository
-    );
-
-    this._getCollaborativeDashboard = new GetCollaborativeDashboard(
-      this._analyticsRepository
-    );
-  }
-
-  private initializeRealtime(): void {
-    this._realTimeGateway = new RealTimeGateway();
-  }
-
-  private initializeControllers(): void {
-    this._authController = new AuthController({
-      registerUser: this._registerUser,
-      authenticateUser: this._authenticateUser,
-    });
-
-    this._listController = new ListController(
-      this._createList,
-      this._getUserLists,
-      this._updateList,
-      this._deleteList,
-      this._getListById,
-      this._realTimeGateway
-    );
-
-    this._productController = new ProductController(
-      this._addProduct,
-      this._updateProduct,
-      this._markProductAsPurchased,
-      this._deleteProduct,
-      this._getProducts,
-      this._realTimeGateway
-    );
-<<<<<<< HEAD
-
-    this._categoryController = new CategoryController(
-      this._createCategory,
-      this._getCategoriesByStore,
-      this._updateCategory,
-      this._deleteCategory
-    );
-
-    this._storeController = new StoreController(
-      this._createStore,
-      this._getStores,
-      this._updateStore,
-      this._deleteStore
-    );
-
-    this._invitationController = new InvitationController(
-      this._shareList,
-      this._accessSharedList,
-      this._managePermissions,
-      this._cancelInvitation
-    );
-
-    this._adminController = new AdminController(
-      this._impersonateUser,
-      this._endImpersonation
-    );
-
-    this._recommendationsController = new RecommendationsController(
-      this._getProductRecommendations
-    );
-
-=======
-
-    this._categoryController = new CategoryController(
-      this._createCategory,
-      this._getCategoriesByStore,
-      this._updateCategory,
-      this._deleteCategory
-    );
-
-    this._storeController = new StoreController(
-      this._createStore,
-      this._getStores,
-      this._updateStore,
-      this._deleteStore
-    );
-
-    this._invitationController = new InvitationController(
-      this._shareList,
-      this._accessSharedList,
-      this._managePermissions,
-      this._cancelInvitation,
-      this._invitacionRepository,
-      this._permisoRepository
-    );
-
-    this._adminController = new AdminController(
-      this._impersonateUser,
-      this._endImpersonation
-    );
-
-    this._recommendationsController = new RecommendationsController(
-      this._getProductRecommendations
-    );
-
->>>>>>> d65246c5
-    this._aiController = new AIController(
-      undefined, // getCategorySuggestionsUseCase - por implementar
-      this._bulkCategorizeProducts
-    );
-
-<<<<<<< HEAD
-    this._dashboardController = new DashboardController(
-      this._metricsCollector,
-      this._cachedAIService,
-      this._getCollaborativeDashboard
-    );
-
-=======
->>>>>>> d65246c5
-    // Inicializar middleware de autenticación
-    this._authMiddleware = createAuthMiddleware({
-      tokenService: this._tokenService
-    });
-  }
-<<<<<<< HEAD
-
-  // Getters para acceder a las dependencias
-
-  public get prisma(): PrismaClient {
-    return this._prisma;
-  }
-
-  public get usuarioRepository(): IUsuarioRepository {
-    return this._usuarioRepository;
-  }
-
-  public get listaRepository(): IListaRepository {
-    return this._listaRepository;
-  }
-
-  public get passwordHasher(): IPasswordHasher {
-    return this._passwordHasher;
-  }
-
-  public get tokenService(): ITokenService {
-    return this._tokenService;
-  }
-
-  public get eventPublisher(): IEventPublisher {
-    return this._eventPublisher;
-  }
-
-  public get outboxService(): IOutboxService {
-    return this._outboxService;
-  }
-
-  public get outboxWorker(): OutboxWorker {
-    return this._outboxWorker;
-  }
-
-  public get emailService(): IEmailService {
-    return this._emailService;
-  }
-
-  public get aiService(): IAIService {
-    return this._aiService;
-  }
-
-  public get workerService(): WorkerService {
-    return this._workerService;
-  }
-
-  public get hashGenerator(): IInvitationHashGenerator {
-    return this._hashGenerator;
-  }
-
-  public get invitacionRepository(): IInvitacionRepository {
-    return this._invitacionRepository;
-  }
-
-  public get permisoRepository(): IPermisoRepository {
-    return this._permisoRepository;
-  }
-
-  public get registerUser(): RegisterUser {
-    return this._registerUser;
-  }
-
-  public get authenticateUser(): AuthenticateUser {
-    return this._authenticateUser;
-  }
-
-  public get createList(): CreateList {
-    return this._createList;
-  }
-
-  public get getUserLists(): GetUserLists {
-    return this._getUserLists;
-  }
-
-  public get updateList(): UpdateList {
-    return this._updateList;
-  }
-
-  public get deleteList(): DeleteList {
-    return this._deleteList;
-  }
-
-  public get addProduct(): AddProduct {
-    return this._addProduct;
-  }
-
-  public get updateProduct(): UpdateProduct {
-    return this._updateProduct;
-  }
-
-  public get markProductAsPurchased(): MarkProductAsPurchased {
-    return this._markProductAsPurchased;
-  }
-
-  public get deleteProduct(): DeleteProduct {
-    return this._deleteProduct;
-  }
-
-  public get getProducts(): GetProducts {
-    return this._getProducts;
-  }
-
-  public get authController(): AuthController {
-    return this._authController;
-  }
-
-  public get listController(): ListController {
-    return this._listController;
-  }
-
-  public get productController(): ProductController {
-    return this._productController;
-  }
-
-  public get categoriaRepository(): ICategoriaRepository {
-    return this._categoriaRepository;
-  }
-
-  public get tiendaRepository(): ITiendaRepository {
-    return this._tiendaRepository;
-  }
-
-  public get createCategory(): CreateCategory {
-    return this._createCategory;
-  }
-
-  public get getCategoriesByStore(): GetCategoriesByStore {
-    return this._getCategoriesByStore;
-  }
-
-  public get updateCategory(): UpdateCategory {
-    return this._updateCategory;
-  }
-
-  public get deleteCategory(): DeleteCategory {
-    return this._deleteCategory;
-  }
-
-  public get createStore(): CreateStore {
-    return this._createStore;
-  }
-
-  public get getStores(): GetStores {
-    return this._getStores;
-  }
-
-  public get updateStore(): UpdateStore {
-    return this._updateStore;
-  }
-
-  public get deleteStore(): DeleteStore {
-    return this._deleteStore;
-  }
-
-  public get categoryController(): CategoryController {
-    return this._categoryController;
-  }
-
-  public get storeController(): StoreController {
-    return this._storeController;
-  }
-
-  public get shareList(): ShareList {
-    return this._shareList;
-  }
-
-  public get accessSharedList(): AccessSharedList {
-    return this._accessSharedList;
-  }
-
-  public get managePermissions(): ManagePermissions {
-    return this._managePermissions;
-  }
-
-  public get cancelInvitation(): CancelInvitation {
-    return this._cancelInvitation;
-  }
-
-  public get invitationController(): InvitationController {
-    return this._invitationController;
-  }
-
-  public get adminController(): AdminController {
-    return this._adminController;
-  }
-
-=======
-
-  // Getters para acceder a las dependencias
-
-  public get prisma(): PrismaClient {
-    return this._prisma;
-  }
-
-  public get usuarioRepository(): IUsuarioRepository {
-    return this._usuarioRepository;
-  }
-
-  public get listaRepository(): IListaRepository {
-    return this._listaRepository;
-  }
-
-  public get passwordHasher(): IPasswordHasher {
-    return this._passwordHasher;
-  }
-
-  public get tokenService(): ITokenService {
-    return this._tokenService;
-  }
-
-  public get eventPublisher(): IEventPublisher {
-    return this._eventPublisher;
-  }
-
-  public get outboxService(): IOutboxService {
-    return this._outboxService;
-  }
-
-  public get outboxWorker(): OutboxWorker {
-    return this._outboxWorker;
-  }
-
-  public get emailService(): IEmailService {
-    return this._emailService;
-  }
-
-  public get aiService(): IAIService {
-    return this._aiService;
-  }
-
-  public get workerService(): WorkerService {
-    return this._workerService;
-  }
-
-  public get hashGenerator(): IInvitationHashGenerator {
-    return this._hashGenerator;
-  }
-
-  public get invitacionRepository(): IInvitacionRepository {
-    return this._invitacionRepository;
-  }
-
-  public get permisoRepository(): IPermisoRepository {
-    return this._permisoRepository;
-  }
-
-  public get registerUser(): RegisterUser {
-    return this._registerUser;
-  }
-
-  public get authenticateUser(): AuthenticateUser {
-    return this._authenticateUser;
-  }
-
-  public get createList(): CreateList {
-    return this._createList;
-  }
-
-  public get getUserLists(): GetUserLists {
-    return this._getUserLists;
-  }
-
-  public get updateList(): UpdateList {
-    return this._updateList;
-  }
-
-  public get deleteList(): DeleteList {
-    return this._deleteList;
-  }
-
-  public get addProduct(): AddProduct {
-    return this._addProduct;
-  }
-
-  public get updateProduct(): UpdateProduct {
-    return this._updateProduct;
-  }
-
-  public get markProductAsPurchased(): MarkProductAsPurchased {
-    return this._markProductAsPurchased;
-  }
-
-  public get deleteProduct(): DeleteProduct {
-    return this._deleteProduct;
-  }
-
-  public get getProducts(): GetProducts {
-    return this._getProducts;
-  }
-
-  public get authController(): AuthController {
-    return this._authController;
-  }
-
-  public get listController(): ListController {
-    return this._listController;
-  }
-
-  public get productController(): ProductController {
-    return this._productController;
-  }
-
-  public get categoriaRepository(): ICategoriaRepository {
-    return this._categoriaRepository;
-  }
-
-  public get tiendaRepository(): ITiendaRepository {
-    return this._tiendaRepository;
-  }
-
-  public get createCategory(): CreateCategory {
-    return this._createCategory;
-  }
-
-  public get getCategoriesByStore(): GetCategoriesByStore {
-    return this._getCategoriesByStore;
-  }
-
-  public get updateCategory(): UpdateCategory {
-    return this._updateCategory;
-  }
-
-  public get deleteCategory(): DeleteCategory {
-    return this._deleteCategory;
-  }
-
-  public get createStore(): CreateStore {
-    return this._createStore;
-  }
-
-  public get getStores(): GetStores {
-    return this._getStores;
-  }
-
-  public get updateStore(): UpdateStore {
-    return this._updateStore;
-  }
-
-  public get deleteStore(): DeleteStore {
-    return this._deleteStore;
-  }
-
-  public get categoryController(): CategoryController {
-    return this._categoryController;
-  }
-
-  public get storeController(): StoreController {
-    return this._storeController;
-  }
-
-  public get shareList(): ShareList {
-    return this._shareList;
-  }
-
-  public get accessSharedList(): AccessSharedList {
-    return this._accessSharedList;
-  }
-
-  public get managePermissions(): ManagePermissions {
-    return this._managePermissions;
-  }
-
-  public get cancelInvitation(): CancelInvitation {
-    return this._cancelInvitation;
-  }
-
-  public get invitationController(): InvitationController {
-    return this._invitationController;
-  }
-
-  public get adminController(): AdminController {
-    return this._adminController;
-  }
-
->>>>>>> d65246c5
-  public get recommendationsController(): RecommendationsController {
-    return this._recommendationsController;
-  }
-
-  public get aiController(): AIController {
-    return this._aiController;
-  }
-
-  public get dashboardController(): DashboardController {
-    return this._dashboardController;
-  }
-
-  public get authMiddleware(): express.RequestHandler {
-    return this._authMiddleware;
-  }
-
-  public get realTimeGateway(): RealTimeGateway {
-    return this._realTimeGateway;
-  }
-
-  /**
-   * Conecta a la base de datos
-   */
-  public async connect(): Promise<void> {
-    try {
-      if (this.isTestEnv) {
-        return;
-      }
-      await this._prisma.$connect();
-      console.log('✅ Base de datos conectada');
-    } catch (error) {
-      console.error('❌ Error conectando a la base de datos:', error);
-      throw error;
-    }
-  }
-
-  /**
-   * Desconecta de la base de datos
-   */
-  public async disconnect(): Promise<void> {
-    try {
-      if (this.isTestEnv) {
-        return;
-      }
-      await this._prisma.$disconnect();
-      console.log('✅ Base de datos desconectada');
-    } catch (error) {
-      console.error('❌ Error desconectando de la base de datos:', error);
-      throw error;
-    }
-  }
-
-  /**
-   * Comprueba el estado de la conexión a la base de datos
-   */
-  public async healthCheck(): Promise<boolean> {
-    try {
-      if (this.isTestEnv) {
-        return true;
-      }
-      await this._prisma.$queryRaw`SELECT 1`;
-      return true;
-    } catch (error) {
-      console.error('❌ Health check de base de datos falló:', error);
-      return false;
-    }
-  }
-}+/**
+ * Contenedor de inyección de dependencias
+ * Compone e inyecta todas las dependencias de la aplicación
+ */
+
+import express from 'express';
+import { PrismaClient } from '@prisma/client';
+import { success } from '@shared/result';
+
+// Application Use Cases
+import { RegisterUser } from '@application/use-cases/auth/RegisterUser';
+import { AuthenticateUser } from '@application/use-cases/auth/AuthenticateUser';
+import { CreateList } from '@application/use-cases/lists/CreateList';
+import { GetUserLists } from '@application/use-cases/lists/GetUserLists';
+import { UpdateList } from '@application/use-cases/lists/UpdateList';
+import { DeleteList } from '@application/use-cases/lists/DeleteList';
+import { GetListById } from '@application/use-cases/lists/GetListById';
+import { AddProduct } from '@application/use-cases/products/AddProduct';
+import { UpdateProduct } from '@application/use-cases/products/UpdateProduct';
+import { MarkProductAsPurchased } from '@application/use-cases/products/MarkProductAsPurchased';
+import { DeleteProduct } from '@application/use-cases/products/DeleteProduct';
+import { GetProducts } from '@application/use-cases/products/GetProducts';
+import { GetProductRecommendations } from '@application/use-cases/products/GetProductRecommendations';
+import { CreateCategory } from '@application/use-cases/categories/CreateCategory';
+import { GetCategoriesByStore } from '@application/use-cases/categories/GetCategoriesByStore';
+import { UpdateCategory } from '@application/use-cases/categories/UpdateCategory';
+import { DeleteCategory } from '@application/use-cases/categories/DeleteCategory';
+import { CreateStore } from '@application/use-cases/stores/CreateStore';
+import { GetStores } from '@application/use-cases/stores/GetStores';
+import { UpdateStore } from '@application/use-cases/stores/UpdateStore';
+import { DeleteStore } from '@application/use-cases/stores/DeleteStore';
+import { ShareList } from '@application/use-cases/invitations/ShareList';
+import { AccessSharedList } from '@application/use-cases/invitations/AccessSharedList';
+import { ManagePermissions } from '@application/use-cases/invitations/ManagePermissions';
+import { CancelInvitation } from '@application/use-cases/invitations/CancelInvitation';
+import { ImpersonateUser } from '@application/use-cases/admin/ImpersonateUser';
+import { EndImpersonation } from '@application/use-cases/admin/EndImpersonation';
+import { BulkCategorizeProducts } from '@application/use-cases/ai/BulkCategorizeProducts';
+
+// Infrastructure Adapters
+import { PrismaUsuarioRepository } from '@infrastructure/persistence/repositories/PrismaUsuarioRepository';
+import { PrismaListaRepository } from '@infrastructure/persistence/repositories/PrismaListaRepository';
+import { PrismaProductoRepository } from '@infrastructure/persistence/repositories/PrismaProductoRepository';
+import { PrismaCategoriaRepository } from '@infrastructure/persistence/repositories/PrismaCategoriaRepository';
+import { PrismaTiendaRepository } from '@infrastructure/persistence/repositories/PrismaTiendaRepository';
+import { PrismaInvitacionRepository } from '@infrastructure/persistence/repositories/PrismaInvitacionRepository';
+import { PrismaPermisoRepository } from '@infrastructure/persistence/repositories/PrismaPermisoRepository';
+import { InMemoryUsuarioRepository } from '@infrastructure/persistence/in-memory/InMemoryUsuarioRepository';
+import { InMemoryListaRepository } from '@infrastructure/persistence/in-memory/InMemoryListaRepository';
+import { InMemoryProductoRepository } from '@infrastructure/persistence/in-memory/InMemoryProductoRepository';
+import { InMemoryCategoriaRepository } from '@infrastructure/persistence/in-memory/InMemoryCategoriaRepository';
+import { InMemoryTiendaRepository } from '@infrastructure/persistence/in-memory/InMemoryTiendaRepository';
+import { InMemoryInvitacionRepository } from '@infrastructure/persistence/in-memory/InMemoryInvitacionRepository';
+import { InMemoryPermisoRepository } from '@infrastructure/persistence/in-memory/InMemoryPermisoRepository';
+import { BcryptPasswordHasher } from '@infrastructure/external-services/auth/BcryptPasswordHasher';
+import { JWTTokenService } from '@infrastructure/external-services/auth/JWTTokenService';
+import { RabbitMQEventPublisher } from '@infrastructure/messaging/RabbitMQEventPublisher';
+import { PrismaOutboxService } from '@infrastructure/messaging/outbox/PrismaOutboxService';
+import { OutboxWorker } from '@infrastructure/messaging/outbox/OutboxWorker';
+import { InvitationHashGenerator } from '@domain/services/InvitationHashGenerator';
+import { NodemailerService } from '@infrastructure/external-services/email/NodemailerService';
+import { PerplexityService } from '@infrastructure/external-services/ai/PerplexityService';
+import { PerplexityConfig } from '@infrastructure/config/ai.config';
+import { WorkerService } from '@infrastructure/messaging/WorkerService';
+import { InMemoryOutboxService } from '@infrastructure/messaging/outbox/InMemoryOutboxService';
+
+// HTTP Layer
+import { AuthController } from '@infrastructure/http/controllers/AuthController';
+import { ListController } from '@infrastructure/http/controllers/ListController';
+import { ProductController } from '@infrastructure/http/controllers/ProductController';
+import { CategoryController } from '@infrastructure/http/controllers/CategoryController';
+import { StoreController } from '@infrastructure/http/controllers/StoreController';
+import { InvitationController } from '@infrastructure/http/controllers/InvitationController';
+import { AdminController } from '@infrastructure/http/controllers/AdminController';
+import { RecommendationsController } from '@infrastructure/http/controllers/RecommendationsController';
+import { AIController } from '@infrastructure/http/controllers/AIController';
+import { createAuthMiddleware } from '@infrastructure/http/middlewares/authMiddleware';
+import { RealTimeGateway } from '@infrastructure/realtime/RealTimeGateway';
+
+// Interfaces
+import type { IUsuarioRepository } from '@application/ports/repositories/IUsuarioRepository';
+import type { IListaRepository } from '@application/ports/repositories/IListaRepository';
+import type { IProductoRepository } from '@application/ports/repositories/IProductoRepository';
+import type { ICategoriaRepository } from '@application/ports/repositories/ICategoriaRepository';
+import type { ITiendaRepository } from '@application/ports/repositories/ITiendaRepository';
+import type { IInvitacionRepository } from '@application/ports/repositories/IInvitacionRepository';
+import type { IPermisoRepository } from '@application/ports/repositories/IPermisoRepository';
+import type { IPasswordHasher } from '@application/ports/auth/IPasswordHasher';
+import type { ITokenService } from '@application/ports/auth/ITokenService';
+import type { IEventPublisher } from '@application/ports/messaging/IEventPublisher';
+import type { IOutboxService } from '@application/ports/messaging/IOutboxService';
+import type { IInvitationHashGenerator } from '@domain/services/InvitationHashGenerator';
+import type { IEmailService } from '@application/ports/external/IEmailService';
+import type { IAIService } from '@application/ports/external/IAIService';
+
+export class Container {
+  private static instance: Container;
+  private _prisma!: PrismaClient;
+  private readonly isTestEnv: boolean;
+
+  // Repositories
+  private _usuarioRepository!: IUsuarioRepository;
+  private _listaRepository!: IListaRepository;
+  private _productoRepository!: IProductoRepository;
+  private _categoriaRepository!: ICategoriaRepository;
+  private _tiendaRepository!: ITiendaRepository;
+  private _invitacionRepository!: IInvitacionRepository;
+  private _permisoRepository!: IPermisoRepository;
+
+  // External Services
+  private _passwordHasher!: IPasswordHasher;
+  private _tokenService!: ITokenService;
+  private _emailService!: IEmailService;
+  private _aiService!: IAIService;
+  private _eventPublisher!: IEventPublisher;
+  private _outboxService!: IOutboxService;
+  private _outboxWorker!: OutboxWorker;
+  private _hashGenerator!: IInvitationHashGenerator;
+  private _workerService!: WorkerService;
+  private _realTimeGateway!: RealTimeGateway;
+
+  // Use Cases
+  private _registerUser!: RegisterUser;
+  private _authenticateUser!: AuthenticateUser;
+  private _createList!: CreateList;
+  private _getUserLists!: GetUserLists;
+  private _updateList!: UpdateList;
+  private _deleteList!: DeleteList;
+  private _getListById!: GetListById;
+  private _addProduct!: AddProduct;
+  private _updateProduct!: UpdateProduct;
+  private _markProductAsPurchased!: MarkProductAsPurchased;
+  private _deleteProduct!: DeleteProduct;
+  private _getProducts!: GetProducts;
+  private _getProductRecommendations!: GetProductRecommendations;
+  private _createCategory!: CreateCategory;
+  private _getCategoriesByStore!: GetCategoriesByStore;
+  private _updateCategory!: UpdateCategory;
+  private _deleteCategory!: DeleteCategory;
+  private _createStore!: CreateStore;
+  private _getStores!: GetStores;
+  private _updateStore!: UpdateStore;
+  private _deleteStore!: DeleteStore;
+  private _shareList!: ShareList;
+  private _accessSharedList!: AccessSharedList;
+  private _managePermissions!: ManagePermissions;
+  private _cancelInvitation!: CancelInvitation;
+  private _impersonateUser!: ImpersonateUser;
+  private _endImpersonation!: EndImpersonation;
+  private _bulkCategorizeProducts!: BulkCategorizeProducts;
+
+  // Controllers
+  private _authController!: AuthController;
+  private _listController!: ListController;
+  private _productController!: ProductController;
+  private _categoryController!: CategoryController;
+  private _storeController!: StoreController;
+  private _invitationController!: InvitationController;
+  private _adminController!: AdminController;
+  private _recommendationsController!: RecommendationsController;
+  private _aiController!: AIController;
+
+  // Middlewares
+  private _authMiddleware!: express.RequestHandler;
+
+  private constructor() {
+    this.isTestEnv = process.env['NODE_ENV'] === 'test';
+    this.initializeInfrastructure();
+    this.initializeRepositories();
+    this.initializeExternalServices();
+    this.initializeUseCases();
+    this.initializeRealtime();
+    this.initializeControllers();
+  }
+
+  public static getInstance(): Container {
+    if (!Container.instance) {
+      Container.instance = new Container();
+    }
+    return Container.instance;
+  }
+
+  /**
+   * Inicializa la conexión RabbitMQ si está habilitado
+   */
+  /**
+   * Inicializa la conexión RabbitMQ si está habilitado
+   */
+  public async initializeRabbitMQ(): Promise<void> {
+    if (this.isTestEnv) {
+      return;
+    }
+    const rabbitmqEnabled = process.env['RABBITMQ_ENABLED'] === 'true';
+    
+    if (rabbitmqEnabled && this._eventPublisher instanceof RabbitMQEventPublisher) {
+      try {
+        await this._eventPublisher.initialize();
+        console.log('✅ RabbitMQ inicializado correctamente');
+        
+        // Inicializar OutboxWorker (procesador de eventos)
+        await this._outboxWorker.start();
+        console.log('✅ OutboxWorker iniciado correctamente');
+        
+        // Inicializar WorkerService (consumers)
+        await this._workerService.start();
+        console.log('✅ Workers de notificaciones iniciados correctamente');
+      } catch (error) {
+        console.error('❌ Error al inicializar RabbitMQ:', error);
+        // Fallback a un publisher que no haga nada
+        this._eventPublisher = {
+          publish: async (event: any) => {
+            console.log(`📝 EventPublisher fallback - ${event.eventType} (${event.eventId})`);
+            return success(undefined);
+          }
+        };
+        console.log('🔄 Usando EventPublisher fallback por error de conexión');
+      }
+    }
+  }
+
+  /**
+   * Cierra las conexiones del container
+   */
+  public async close(): Promise<void> {
+    // Detener OutboxWorker primero
+    await this._outboxWorker.stop();
+    console.log('✅ OutboxWorker detenido correctamente');
+    
+    // Detener workers
+    await this._workerService.stop();
+    console.log('✅ Workers detenidos correctamente');
+    
+    if (this._eventPublisher instanceof RabbitMQEventPublisher) {
+      await this._eventPublisher.close();
+    }
+    
+    if (!this.isTestEnv && this._prisma && typeof this._prisma.$disconnect === 'function') {
+      await this._prisma.$disconnect();
+      console.log('✅ Container cerrado correctamente');
+    }
+  }
+
+  private initializeInfrastructure(): void {
+    if (this.isTestEnv) {
+      this._prisma = {} as PrismaClient;
+      return;
+    }
+
+    this._prisma = new PrismaClient({
+      log: process.env['NODE_ENV'] === 'development' ? ['query', 'info', 'warn', 'error'] : ['error'],
+    });
+  }
+
+  private initializeRepositories(): void {
+    if (this.isTestEnv) {
+      this._usuarioRepository = new InMemoryUsuarioRepository();
+      this._listaRepository = new InMemoryListaRepository();
+      this._productoRepository = new InMemoryProductoRepository();
+      this._categoriaRepository = new InMemoryCategoriaRepository();
+      this._tiendaRepository = new InMemoryTiendaRepository();
+      this._invitacionRepository = new InMemoryInvitacionRepository();
+      this._permisoRepository = new InMemoryPermisoRepository();
+      this._analyticsRepository = {
+        getCollaborativeDashboard: async () => success({
+          summary: {
+            totalLists: 0,
+            activeLists: 0,
+            sharedLists: 0,
+            totalCollaborators: 0,
+            totalProducts: 0,
+            purchasedProducts: 0,
+            pendingProducts: 0,
+            urgentProducts: 0,
+            completionRate: 0,
+            averagePurchaseTimeHours: null
+          },
+          collaboration: {
+            activeCollaborators: 0,
+            leaderboard: [],
+            sharedLists: []
+          },
+          patterns: {
+            topCategories: [],
+            weeklyActivity: []
+          }
+        })
+      } as IAnalyticsRepository;
+      return;
+    }
+
+    this._usuarioRepository = new PrismaUsuarioRepository(this._prisma);
+    this._listaRepository = new PrismaListaRepository(this._prisma);
+    this._productoRepository = new PrismaProductoRepository(this._prisma);
+    this._categoriaRepository = new PrismaCategoriaRepository(this._prisma);
+    this._tiendaRepository = new PrismaTiendaRepository(this._prisma);
+    this._invitacionRepository = new PrismaInvitacionRepository(this._prisma);
+    this._permisoRepository = new PrismaPermisoRepository(this._prisma);
+    this._analyticsRepository = new PrismaAnalyticsRepository(this._prisma);
+  }
+
+  private initializeExternalServices(): void {
+    this._passwordHasher = new BcryptPasswordHasher();
+    this._tokenService = new JWTTokenService();
+    this._hashGenerator = new InvitationHashGenerator();
+    this._outboxService = this.isTestEnv
+      ? new InMemoryOutboxService()
+      : new PrismaOutboxService(this._prisma);
+    
+    // Configurar EmailService con valores por defecto (configuración pendiente)
+    const emailConfig = {
+      service: 'gmail',
+      from: {
+        name: 'Lista de Compra',
+        email: process.env['EMAIL_USER'] || 'anthonymoles89@gmail.com'
+      },
+      auth: {
+        user: process.env['EMAIL_USER'] || 'anthonymoles89@gmail.com',
+        pass: process.env['EMAIL_PASS'] || 'snci srqq feok gkpp'
+      },
+      maxRetries: parseInt(process.env['EMAIL_MAX_RETRIES'] || '3'),
+      retryDelay: parseInt(process.env['EMAIL_RETRY_DELAY'] || '1000')
+    };
+    this._emailService = new NodemailerService(emailConfig);
+    
+    // Configurar IA Service (Perplexity)
+    const aiConfig: PerplexityConfig = {
+      provider: 'perplexity',
+      apiKey: process.env['PERPLEXITY_API_KEY'] || '',
+      apiUrl: process.env['PERPLEXITY_API_URL'] || 'https://api.perplexity.ai',
+      model: (process.env['PERPLEXITY_MODEL'] as any) || 'llama-3.1-sonar-small-128k-online',
+      temperature: parseFloat(process.env['AI_TEMPERATURE'] || '0.1'),
+      maxTokens: parseInt(process.env['AI_MAX_TOKENS'] || '1000'),
+      timeout: parseInt(process.env['AI_TIMEOUT'] || '30000'),
+      cache: {
+        enabled: process.env['AI_CACHE_ENABLED'] === 'true',
+        ttl: parseInt(process.env['AI_CACHE_TTL'] || '3600')
+      },
+      rateLimit: {
+        requestsPerMinute: parseInt(process.env['AI_RATE_LIMIT_PER_MINUTE'] || '10')
+      }
+    };
+    this._aiService = new PerplexityService(aiConfig);
+    
+    // Configurar EventPublisher según variables de entorno
+    const rabbitmqEnabled = process.env['RABBITMQ_ENABLED'] === 'true';
+    const rabbitmqUrl = process.env['RABBITMQ_URL'] || 'amqp://guest:guest@localhost:5672';
+    
+    if (this.isTestEnv) {
+      this._eventPublisher = {
+        publish: async () => success(undefined),
+      };
+    } else if (rabbitmqEnabled) {
+      this._eventPublisher = new RabbitMQEventPublisher(rabbitmqUrl);
+      console.log('📡 Usando RabbitMQEventPublisher - RabbitMQ habilitado');
+    } else {
+      // Crear un EventPublisher que no haga nada si está deshabilitado
+      this._eventPublisher = {
+        publish: async (event: any) => {
+          console.log(`📝 EventPublisher deshabilitado - ${event.eventType} (${event.eventId})`);
+          return success(undefined);
+        }
+      };
+      console.log('🔄 EventPublisher deshabilitado');
+    }
+
+    // Configurar WorkerService (consumers de RabbitMQ)
+    if (this.isTestEnv) {
+      this._workerService = {
+        start: async () => success(undefined),
+        stop: async () => success(undefined),
+      } as unknown as WorkerService;
+    } else {
+      this._workerService = new WorkerService({
+        rabbitmqUrl,
+        enabled: rabbitmqEnabled,
+        emailService: this._emailService,
+        usuarioRepository: this._usuarioRepository,
+        listaRepository: this._listaRepository
+      });
+    }
+
+    // Configurar OutboxWorker (procesador de eventos outbox)
+    if (this.isTestEnv) {
+      this._outboxWorker = {
+        start: async () => success(undefined),
+        stop: async () => success(undefined),
+      } as unknown as OutboxWorker;
+    } else {
+      this._outboxWorker = new OutboxWorker(
+        this._outboxService,
+        this._eventPublisher
+      );
+    }
+  }
+
+  private initializeUseCases(): void {
+    this._registerUser = new RegisterUser(
+      this._usuarioRepository,
+      this._passwordHasher
+    );
+
+    this._authenticateUser = new AuthenticateUser(
+      this._usuarioRepository,
+      this._passwordHasher,
+      this._tokenService
+    );
+
+    // Lista use cases
+    this._createList = new CreateList(
+      this._listaRepository
+    );
+
+    this._getUserLists = new GetUserLists(
+      this._listaRepository
+    );
+
+    this._updateList = new UpdateList(
+      this._listaRepository
+    );
+
+    this._deleteList = new DeleteList(
+      this._listaRepository
+    );
+
+    this._getListById = new GetListById(
+      this._listaRepository,
+      this._permisoRepository
+    );
+
+    // Product use cases
+    this._addProduct = new AddProduct({
+      productoRepository: this._productoRepository,
+      listaRepository: this._listaRepository,
+      categoriaRepository: this._categoriaRepository,
+      tiendaRepository: this._tiendaRepository,
+      permisoRepository: this._permisoRepository,
+      aiService: this._aiService // Opcional
+    });
+
+    this._updateProduct = new UpdateProduct(
+      this._productoRepository
+    );
+
+    this._markProductAsPurchased = new MarkProductAsPurchased(
+      this._productoRepository
+    );
+
+    this._deleteProduct = new DeleteProduct(
+      this._productoRepository
+    );
+
+    this._getProducts = new GetProducts(
+      this._productoRepository,
+      this._listaRepository
+    );
+
+    this._getProductRecommendations = new GetProductRecommendations(
+      this._listaRepository,
+      this._productoRepository,
+      this._categoriaRepository,
+      this._aiService
+    );
+
+    // Category use cases
+    this._createCategory = new CreateCategory(
+      this._categoriaRepository,
+      this._tiendaRepository
+    );
+
+    this._getCategoriesByStore = new GetCategoriesByStore(
+      this._categoriaRepository,
+      this._tiendaRepository
+    );
+
+    this._updateCategory = new UpdateCategory(
+      this._categoriaRepository,
+      this._tiendaRepository
+    );
+
+    this._deleteCategory = new DeleteCategory(
+      this._categoriaRepository,
+      this._productoRepository
+    );
+
+    // Store use cases
+    this._createStore = new CreateStore(
+      this._tiendaRepository
+    );
+
+    this._getStores = new GetStores(
+      this._tiendaRepository
+    );
+
+    this._updateStore = new UpdateStore(
+      this._tiendaRepository
+    );
+
+    this._deleteStore = new DeleteStore(
+      this._tiendaRepository
+    );
+
+    // Invitation Use Cases
+    this._shareList = new ShareList(
+      this._listaRepository,
+      this._usuarioRepository,
+      this._invitacionRepository,
+      this._permisoRepository,
+      this._hashGenerator,
+      this._outboxService
+    );
+
+    this._accessSharedList = new AccessSharedList(
+      this._listaRepository,
+      this._usuarioRepository,
+      this._invitacionRepository,
+      this._permisoRepository
+    );
+
+    this._managePermissions = new ManagePermissions(
+      this._listaRepository,
+      this._usuarioRepository,
+      this._permisoRepository
+    );
+
+    this._cancelInvitation = new CancelInvitation(
+      this._listaRepository,
+      this._usuarioRepository,
+      this._invitacionRepository,
+      this._permisoRepository
+    );
+
+    this._impersonateUser = new ImpersonateUser(
+      this._usuarioRepository,
+      this._tokenService
+    );
+
+    this._endImpersonation = new EndImpersonation(
+      this._usuarioRepository,
+      this._tokenService
+    );
+
+    this._bulkCategorizeProducts = new BulkCategorizeProducts(
+      this._aiService,
+      this._usuarioRepository,
+      this._categoriaRepository
+    );
+
+    this._getCollaborativeDashboard = new GetCollaborativeDashboard(
+      this._analyticsRepository
+    );
+  }
+
+  private initializeRealtime(): void {
+    this._realTimeGateway = new RealTimeGateway();
+  }
+
+  private initializeControllers(): void {
+    this._authController = new AuthController({
+      registerUser: this._registerUser,
+      authenticateUser: this._authenticateUser,
+    });
+
+    this._listController = new ListController(
+      this._createList,
+      this._getUserLists,
+      this._updateList,
+      this._deleteList,
+      this._getListById,
+      this._realTimeGateway
+    );
+
+    this._productController = new ProductController(
+      this._addProduct,
+      this._updateProduct,
+      this._markProductAsPurchased,
+      this._deleteProduct,
+      this._getProducts,
+      this._realTimeGateway
+    );
+
+    this._categoryController = new CategoryController(
+      this._createCategory,
+      this._getCategoriesByStore,
+      this._updateCategory,
+      this._deleteCategory
+    );
+
+    this._storeController = new StoreController(
+      this._createStore,
+      this._getStores,
+      this._updateStore,
+      this._deleteStore
+    );
+
+    this._invitationController = new InvitationController(
+      this._shareList,
+      this._accessSharedList,
+      this._managePermissions,
+      this._cancelInvitation,
+      this._invitacionRepository,
+      this._permisoRepository
+    );
+
+    this._adminController = new AdminController(
+      this._impersonateUser,
+      this._endImpersonation
+    );
+
+    this._recommendationsController = new RecommendationsController(
+      this._getProductRecommendations
+    );
+
+    this._aiController = new AIController(
+      undefined, // getCategorySuggestionsUseCase - por implementar
+      this._bulkCategorizeProducts
+    );
+
+    // Inicializar middleware de autenticación
+    this._authMiddleware = createAuthMiddleware({
+      tokenService: this._tokenService
+    });
+  }
+
+  // Getters para acceder a las dependencias
+
+  public get prisma(): PrismaClient {
+    return this._prisma;
+  }
+
+  public get usuarioRepository(): IUsuarioRepository {
+    return this._usuarioRepository;
+  }
+
+  public get listaRepository(): IListaRepository {
+    return this._listaRepository;
+  }
+
+  public get passwordHasher(): IPasswordHasher {
+    return this._passwordHasher;
+  }
+
+  public get tokenService(): ITokenService {
+    return this._tokenService;
+  }
+
+  public get eventPublisher(): IEventPublisher {
+    return this._eventPublisher;
+  }
+
+  public get outboxService(): IOutboxService {
+    return this._outboxService;
+  }
+
+  public get outboxWorker(): OutboxWorker {
+    return this._outboxWorker;
+  }
+
+  public get emailService(): IEmailService {
+    return this._emailService;
+  }
+
+  public get aiService(): IAIService {
+    return this._aiService;
+  }
+
+  public get workerService(): WorkerService {
+    return this._workerService;
+  }
+
+  public get hashGenerator(): IInvitationHashGenerator {
+    return this._hashGenerator;
+  }
+
+  public get invitacionRepository(): IInvitacionRepository {
+    return this._invitacionRepository;
+  }
+
+  public get permisoRepository(): IPermisoRepository {
+    return this._permisoRepository;
+  }
+
+  public get registerUser(): RegisterUser {
+    return this._registerUser;
+  }
+
+  public get authenticateUser(): AuthenticateUser {
+    return this._authenticateUser;
+  }
+
+  public get createList(): CreateList {
+    return this._createList;
+  }
+
+  public get getUserLists(): GetUserLists {
+    return this._getUserLists;
+  }
+
+  public get updateList(): UpdateList {
+    return this._updateList;
+  }
+
+  public get deleteList(): DeleteList {
+    return this._deleteList;
+  }
+
+  public get addProduct(): AddProduct {
+    return this._addProduct;
+  }
+
+  public get updateProduct(): UpdateProduct {
+    return this._updateProduct;
+  }
+
+  public get markProductAsPurchased(): MarkProductAsPurchased {
+    return this._markProductAsPurchased;
+  }
+
+  public get deleteProduct(): DeleteProduct {
+    return this._deleteProduct;
+  }
+
+  public get getProducts(): GetProducts {
+    return this._getProducts;
+  }
+
+  public get authController(): AuthController {
+    return this._authController;
+  }
+
+  public get listController(): ListController {
+    return this._listController;
+  }
+
+  public get productController(): ProductController {
+    return this._productController;
+  }
+
+  public get categoriaRepository(): ICategoriaRepository {
+    return this._categoriaRepository;
+  }
+
+  public get tiendaRepository(): ITiendaRepository {
+    return this._tiendaRepository;
+  }
+
+  public get createCategory(): CreateCategory {
+    return this._createCategory;
+  }
+
+  public get getCategoriesByStore(): GetCategoriesByStore {
+    return this._getCategoriesByStore;
+  }
+
+  public get updateCategory(): UpdateCategory {
+    return this._updateCategory;
+  }
+
+  public get deleteCategory(): DeleteCategory {
+    return this._deleteCategory;
+  }
+
+  public get createStore(): CreateStore {
+    return this._createStore;
+  }
+
+  public get getStores(): GetStores {
+    return this._getStores;
+  }
+
+  public get updateStore(): UpdateStore {
+    return this._updateStore;
+  }
+
+  public get deleteStore(): DeleteStore {
+    return this._deleteStore;
+  }
+
+  public get categoryController(): CategoryController {
+    return this._categoryController;
+  }
+
+  public get storeController(): StoreController {
+    return this._storeController;
+  }
+
+  public get shareList(): ShareList {
+    return this._shareList;
+  }
+
+  public get accessSharedList(): AccessSharedList {
+    return this._accessSharedList;
+  }
+
+  public get managePermissions(): ManagePermissions {
+    return this._managePermissions;
+  }
+
+  public get cancelInvitation(): CancelInvitation {
+    return this._cancelInvitation;
+  }
+
+  public get invitationController(): InvitationController {
+    return this._invitationController;
+  }
+
+  public get adminController(): AdminController {
+    return this._adminController;
+  }
+
+  public get recommendationsController(): RecommendationsController {
+    return this._recommendationsController;
+  }
+
+  public get aiController(): AIController {
+    return this._aiController;
+  }
+
+  public get dashboardController(): DashboardController {
+    return this._dashboardController;
+  }
+
+  public get authMiddleware(): express.RequestHandler {
+    return this._authMiddleware;
+  }
+
+  public get realTimeGateway(): RealTimeGateway {
+    return this._realTimeGateway;
+  }
+
+  /**
+   * Conecta a la base de datos
+   */
+  public async connect(): Promise<void> {
+    try {
+      if (this.isTestEnv) {
+        return;
+      }
+      await this._prisma.$connect();
+      console.log('✅ Base de datos conectada');
+    } catch (error) {
+      console.error('❌ Error conectando a la base de datos:', error);
+      throw error;
+    }
+  }
+
+  /**
+   * Desconecta de la base de datos
+   */
+  public async disconnect(): Promise<void> {
+    try {
+      if (this.isTestEnv) {
+        return;
+      }
+      await this._prisma.$disconnect();
+      console.log('✅ Base de datos desconectada');
+    } catch (error) {
+      console.error('❌ Error desconectando de la base de datos:', error);
+      throw error;
+    }
+  }
+
+  /**
+   * Comprueba el estado de la conexión a la base de datos
+   */
+  public async healthCheck(): Promise<boolean> {
+    try {
+      if (this.isTestEnv) {
+        return true;
+      }
+      await this._prisma.$queryRaw`SELECT 1`;
+      return true;
+    } catch (error) {
+      console.error('❌ Health check de base de datos falló:', error);
+      return false;
+    }
+  }
+}