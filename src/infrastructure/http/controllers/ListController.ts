/**
 * Controlador HTTP para operaciones con listas
 */

import type { Request, Response } from 'express';
import { CreateList } from '@application/use-cases/lists/CreateList';
import { GetUserLists } from '@application/use-cases/lists/GetUserLists';
import { UpdateList } from '@application/use-cases/lists/UpdateList';
import { DeleteList } from '@application/use-cases/lists/DeleteList';
import { GetListById } from '@application/use-cases/lists/GetListById';
import type { CreateListDto } from '@application/dto/lists/CreateListDto';
import type { UpdateListDto } from '@application/dto/lists/UpdateListDto';
import type { DeleteListDto } from '@application/dto/lists/DeleteListDto';
import type { GetUserListsDto, ListaSortOption } from '@application/dto/lists/GetUserListsDto';
import { ValidationError } from '@application/errors/ValidationError';
import { NotFoundError } from '@application/errors/NotFoundError';
import { UnauthorizedError } from '@application/errors/UnauthorizedError';
import { RealTimeGateway } from '@infrastructure/realtime/RealTimeGateway';

interface AuthenticatedRequest extends Request {
  user?: {
    id: string;
    userId?: string;
    email: string;
    nombre: string;
    rol: string;
  };
}

export class ListController {
  constructor(
    private readonly createList: CreateList,
    private readonly getUserListsUseCase: GetUserLists,
    private readonly updateList: UpdateList,
    private readonly deleteList: DeleteList,
    private readonly getListById: GetListById,
    private readonly realTimeGateway: RealTimeGateway
  ) {}

  private getUserId(req: AuthenticatedRequest): string | undefined {
    return req.user?.id ?? req.user?.userId;
  }

  /**
   * POST /lists - Crear nueva lista
   */
  async create(req: AuthenticatedRequest, res: Response): Promise<void> {
    try {
      const userId = this.getUserId(req);
      if (!userId) {
        res.status(401).json({
          success: false,
          error: 'Usuario no autenticado',
          code: 'UNAUTHORIZED'
        });
        return;
      }

      const dto: CreateListDto = req.body;
      
      const result = await this.createList.execute(dto, userId);
      
      if (result.isFailure) {
        if (result.error instanceof ValidationError) {
          res.status(400).json({
            success: false,
            error: result.error.message,
            field: result.error.field,
            code: 'VALIDATION_ERROR'
          });
          return;
        }

        res.status(500).json({
          success: false,
          error: 'Error interno del servidor',
          code: 'INTERNAL_ERROR'
        });
        return;
      }

      res.status(201).json({
        success: true,
        data: result.value
      });

      this.realTimeGateway.publish({
        listId: result.value.id,
        type: 'LIST_CREATED',
        payload: result.value,
        actorId: userId,
      });
<<<<<<< HEAD
    } catch (error) {
      res.status(500).json({
        success: false,
        error: 'Error interno del servidor',
        code: 'INTERNAL_ERROR'
      });
    }
  }

  /**
   * GET /lists - Obtener listas del usuario
   */
=======
    } catch (error) {
      res.status(500).json({
        success: false,
        error: 'Error interno del servidor',
        code: 'INTERNAL_ERROR'
      });
    }
  }

  /**
   * GET /lists - Obtener listas del usuario
   */
>>>>>>> 35aab7a5
  async getUserLists(req: AuthenticatedRequest, res: Response): Promise<void> {
    try {
      const userId = this.getUserId(req);
      if (!userId) {
        res.status(401).json({
<<<<<<< HEAD
          success: false,
          error: 'Usuario no autenticado',
          code: 'UNAUTHORIZED'
        });
        return;
      }

      const activaParam = req.query['activa'];
      const tiendaIdParam = req.query['tiendaId'];
      const busquedaParam = (req.query['busqueda'] ?? req.query['search'] ?? req.query['q']) as string | undefined;
      const fechaCreacionDesdeParam = (req.query['fechaCreacionDesde'] ?? req.query['fechaDesde']) as string | undefined;
      const fechaCreacionHastaParam = (req.query['fechaCreacionHasta'] ?? req.query['fechaHasta']) as string | undefined;
      const fechaActualizacionDesdeParam = (req.query['fechaActualizacionDesde'] ?? req.query['actualizadaDesde']) as string | undefined;
      const fechaActualizacionHastaParam = (req.query['fechaActualizacionHasta'] ?? req.query['actualizadaHasta']) as string | undefined;
      const sortParam = (req.query['sort'] ?? req.query['orden']) as string | string[] | undefined;
      const sortOptions = this.parseSortParam(sortParam);

      const dto: GetUserListsDto = {
        page: parseInt(req.query['page'] as string, 10) || 1,
        limit: parseInt(req.query['limit'] as string, 10) || 10,
      };

      if (typeof activaParam === 'string') {
        dto.activa = activaParam === 'true';
      }

      if (typeof tiendaIdParam === 'string') {
        const tiendaId = tiendaIdParam.trim();
        if (tiendaId.length > 0) {
          dto.tiendaId = tiendaId;
        }
      }

      if (busquedaParam) {
        const busqueda = busquedaParam.trim();
        if (busqueda.length > 0) {
          dto.busqueda = busqueda;
        }
      }

      if (fechaCreacionDesdeParam) {
        dto.fechaCreacionDesde = fechaCreacionDesdeParam;
      }

      if (fechaCreacionHastaParam) {
        dto.fechaCreacionHasta = fechaCreacionHastaParam;
      }

      if (fechaActualizacionDesdeParam) {
        dto.fechaActualizacionDesde = fechaActualizacionDesdeParam;
      }

      if (fechaActualizacionHastaParam) {
        dto.fechaActualizacionHasta = fechaActualizacionHastaParam;
      }

      if (sortOptions) {
        dto.sort = sortOptions;
      }

      const result = await this.getUserListsUseCase.execute(dto, userId);
      
      if (result.isFailure) {
        if (result.error instanceof ValidationError) {
          res.status(400).json({
            success: false,
            error: result.error.message,
            field: result.error.field,
            code: 'VALIDATION_ERROR'
          });
          return;
        }

        res.status(500).json({
          success: false,
          error: 'Error interno del servidor',
          code: 'INTERNAL_ERROR'
        });
        return;
      }

      res.status(200).json({
        success: true,
        data: result.value
      });
    } catch (error) {
      res.status(500).json({
        success: false,
        error: 'Error interno del servidor',
        code: 'INTERNAL_ERROR'
      });
    }
  }

  /**
   * PUT /lists/:id - Actualizar lista
   */
  async update(req: AuthenticatedRequest, res: Response): Promise<void> {
    try {
=======
          success: false,
          error: 'Usuario no autenticado',
          code: 'UNAUTHORIZED'
        });
        return;
      }

      const activaParam = req.query['activa'] as string;
      const dto: GetUserListsDto = {
        page: parseInt(req.query['page'] as string) || 1,
        limit: parseInt(req.query['limit'] as string) || 10,
        ...(activaParam && { activa: activaParam === 'true' }),
        ...(req.query['tiendaId'] && { tiendaId: req.query['tiendaId'] as string }),
      };

      const result = await this.getUserListsUseCase.execute(dto, userId);
      
      if (result.isFailure) {
        if (result.error instanceof ValidationError) {
          res.status(400).json({
            success: false,
            error: result.error.message,
            field: result.error.field,
            code: 'VALIDATION_ERROR'
          });
          return;
        }

        res.status(500).json({
          success: false,
          error: 'Error interno del servidor',
          code: 'INTERNAL_ERROR'
        });
        return;
      }

      res.status(200).json({
        success: true,
        data: result.value
      });
    } catch (error) {
      res.status(500).json({
        success: false,
        error: 'Error interno del servidor',
        code: 'INTERNAL_ERROR'
      });
    }
  }

  /**
   * PUT /lists/:id - Actualizar lista
   */
  async update(req: AuthenticatedRequest, res: Response): Promise<void> {
    try {
>>>>>>> 35aab7a5
      const userId = this.getUserId(req);
      if (!userId) {
        res.status(401).json({
          success: false,
          error: 'Usuario no autenticado',
          code: 'UNAUTHORIZED'
        });
        return;
      }

      const listaId = req.params['id'];
      if (!listaId) {
        res.status(400).json({
          success: false,
          error: 'ID de lista requerido',
          code: 'VALIDATION_ERROR'
        });
        return;
      }

      const dto: UpdateListDto = req.body;
      
      const result = await this.updateList.execute(listaId, dto, userId);
      
      if (result.isFailure) {
        if (result.error instanceof ValidationError) {
          res.status(400).json({
            success: false,
            error: result.error.message,
            field: result.error.field,
            code: 'VALIDATION_ERROR'
          });
          return;
        }

        if (result.error instanceof NotFoundError) {
          const errorMessage = result.error.resource === 'Lista'
            ? `Lista no encontrada con identificador "${result.error.identifier}"`
            : result.error.message;

          res.status(404).json({
            success: false,
            error: errorMessage,
            code: 'NOT_FOUND'
          });
          return;
        }

        if (result.error instanceof UnauthorizedError) {
          res.status(403).json({
            success: false,
            error: result.error.message,
            code: 'FORBIDDEN'
          });
          return;
        }

        res.status(500).json({
          success: false,
          error: 'Error interno del servidor',
          code: 'INTERNAL_ERROR'
        });
        return;
      }

      res.status(200).json({
        success: true,
        data: result.value
      });

      this.realTimeGateway.publish({
        listId: result.value.id,
        type: 'LIST_UPDATED',
        payload: result.value,
        actorId: userId,
      });
    } catch (error) {
      res.status(500).json({
        success: false,
        error: 'Error interno del servidor',
        code: 'INTERNAL_ERROR'
      });
    }
  }

  /**
   * DELETE /lists/:id - Eliminar lista
   */
  async delete(req: AuthenticatedRequest, res: Response): Promise<void> {
    try {
      const userId = this.getUserId(req);
      if (!userId) {
        res.status(401).json({
          success: false,
          error: 'Usuario no autenticado',
          code: 'UNAUTHORIZED'
        });
        return;
      }

      const listaId = req.params['id'];
      if (!listaId) {
        res.status(400).json({
          success: false,
          error: 'ID de lista requerido',
          code: 'VALIDATION_ERROR'
        });
        return;
      }

      const dto: DeleteListDto = {
        permanente: req.query['permanente'] === 'true'
      };
      
      const result = await this.deleteList.execute(listaId, dto, userId);
      
      if (result.isFailure) {
        if (result.error instanceof ValidationError) {
          res.status(400).json({
            success: false,
            error: result.error.message,
            field: result.error.field,
            code: 'VALIDATION_ERROR'
          });
          return;
        }

        if (result.error instanceof NotFoundError) {
          const errorMessage = result.error.resource === 'Lista'
            ? `Lista no encontrada con identificador "${result.error.identifier}"`
            : result.error.message;

          res.status(404).json({
            success: false,
            error: errorMessage,
            code: 'NOT_FOUND'
          });
          return;
        }

        if (result.error instanceof UnauthorizedError) {
          res.status(403).json({
            success: false,
            error: result.error.message,
            code: 'FORBIDDEN'
          });
          return;
        }

        res.status(500).json({
          success: false,
          error: 'Error interno del servidor',
          code: 'INTERNAL_ERROR'
        });
        return;
      }

      res.status(200).json({
        success: true,
        data: result.value
      });

      this.realTimeGateway.publish({
        listId: result.value.id,
        type: 'LIST_DELETED',
        payload: result.value,
        actorId: userId,
      });
    } catch (error) {
      res.status(500).json({
        success: false,
        error: 'Error interno del servidor',
        code: 'INTERNAL_ERROR'
      });
    }
  }

  /**
   * GET /lists/:id - Obtener lista por ID
   */
  async getById(req: AuthenticatedRequest, res: Response): Promise<void> {
    try {
      const userId = this.getUserId(req);
      if (!userId) {
        res.status(401).json({
          success: false,
          error: 'Usuario no autenticado',
          code: 'UNAUTHORIZED'
        });
        return;
      }

      const listaId = req.params['id'];
      if (!listaId) {
        res.status(400).json({
          success: false,
          error: 'ID de lista requerido',
          code: 'VALIDATION_ERROR'
        });
        return;
      }

      const result = await this.getListById.execute({ id: listaId }, userId);

      if (result.isFailure) {
        if (result.error instanceof ValidationError) {
          res.status(400).json({
            success: false,
            error: result.error.message,
            field: result.error.field,
            code: 'VALIDATION_ERROR'
          });
          return;
        }

        if (result.error instanceof NotFoundError) {
          const errorMessage = result.error.resource === 'Lista'
            ? `Lista no encontrada con identificador "${result.error.identifier}"`
            : result.error.message;

          res.status(404).json({
            success: false,
            error: errorMessage,
            code: 'NOT_FOUND'
          });
          return;
        }

        if (result.error instanceof UnauthorizedError) {
          res.status(403).json({
            success: false,
            error: result.error.message,
            code: 'FORBIDDEN'
          });
          return;
        }

        res.status(500).json({
          success: false,
          error: 'Error interno del servidor',
          code: 'INTERNAL_ERROR'
        });
        return;
      }

      res.status(200).json({
        success: true,
        data: result.value
      });
    } catch (error) {
      res.status(500).json({
        success: false,
        error: 'Error interno del servidor',
        code: 'INTERNAL_ERROR'
      });
    }
  }

  private parseSortParam(sortParam: string | string[] | undefined): ListaSortOption[] | undefined {
    if (!sortParam) {
      return undefined;
    }

    const rawValues = Array.isArray(sortParam) ? sortParam : sortParam.split(',');
    const sortOptions: ListaSortOption[] = [];

    for (const rawValue of rawValues) {
      const trimmed = rawValue.trim();
      if (!trimmed) {
        continue;
      }

      const [fieldRaw, directionRaw] = trimmed.split(':').map(part => part.trim());
      if (!fieldRaw) {
        continue;
      }

      const directionValue = directionRaw?.toLowerCase() === 'desc' ? 'desc' : 'asc';

      sortOptions.push({
        field: fieldRaw as ListaSortOption['field'],
        direction: directionValue,
      });
    }

    return sortOptions.length > 0 ? sortOptions : undefined;
  }

  /**
   * GET /lists/:id/stream - Suscribir a eventos SSE de una lista
   */
  async stream(req: AuthenticatedRequest, res: Response): Promise<void> {
    try {
      const userId = this.getUserId(req);
      if (!userId) {
        res.status(401).json({
          success: false,
          error: 'Usuario no autenticado',
          code: 'UNAUTHORIZED'
        });
        return;
      }

      const listaId = req.params['id'];
      if (!listaId) {
        res.status(400).json({
          success: false,
          error: 'ID de lista requerido',
          code: 'VALIDATION_ERROR'
        });
        return;
      }

      const result = await this.getListById.execute({ id: listaId }, userId);

      if (result.isFailure) {
        if (result.error instanceof ValidationError) {
          res.status(400).json({
            success: false,
            error: result.error.message,
            field: result.error.field,
            code: 'VALIDATION_ERROR'
          });
          return;
        }

        if (result.error instanceof NotFoundError) {
          const errorMessage = result.error.resource === 'Lista'
            ? `Lista no encontrada con identificador "${result.error.identifier}"`
            : result.error.message;

          res.status(404).json({
            success: false,
            error: errorMessage,
            code: 'NOT_FOUND'
          });
          return;
        }

        if (result.error instanceof UnauthorizedError) {
          res.status(403).json({
            success: false,
            error: result.error.message,
            code: 'FORBIDDEN'
          });
          return;
        }

        res.status(500).json({
          success: false,
          error: 'Error interno del servidor',
          code: 'INTERNAL_ERROR'
        });
        return;
      }

      this.realTimeGateway.subscribe(listaId, userId, res);
    } catch (error) {
      res.status(500).json({
        success: false,
        error: 'Error interno del servidor',
        code: 'INTERNAL_ERROR'
      });
    }
  }
}<|MERGE_RESOLUTION|>--- conflicted
+++ resolved
@@ -1,646 +1,529 @@
-/**
- * Controlador HTTP para operaciones con listas
- */
-
-import type { Request, Response } from 'express';
-import { CreateList } from '@application/use-cases/lists/CreateList';
-import { GetUserLists } from '@application/use-cases/lists/GetUserLists';
-import { UpdateList } from '@application/use-cases/lists/UpdateList';
-import { DeleteList } from '@application/use-cases/lists/DeleteList';
-import { GetListById } from '@application/use-cases/lists/GetListById';
-import type { CreateListDto } from '@application/dto/lists/CreateListDto';
-import type { UpdateListDto } from '@application/dto/lists/UpdateListDto';
-import type { DeleteListDto } from '@application/dto/lists/DeleteListDto';
-import type { GetUserListsDto, ListaSortOption } from '@application/dto/lists/GetUserListsDto';
-import { ValidationError } from '@application/errors/ValidationError';
-import { NotFoundError } from '@application/errors/NotFoundError';
-import { UnauthorizedError } from '@application/errors/UnauthorizedError';
-import { RealTimeGateway } from '@infrastructure/realtime/RealTimeGateway';
-
-interface AuthenticatedRequest extends Request {
-  user?: {
-    id: string;
-    userId?: string;
-    email: string;
-    nombre: string;
-    rol: string;
-  };
-}
-
-export class ListController {
-  constructor(
-    private readonly createList: CreateList,
-    private readonly getUserListsUseCase: GetUserLists,
-    private readonly updateList: UpdateList,
-    private readonly deleteList: DeleteList,
-    private readonly getListById: GetListById,
-    private readonly realTimeGateway: RealTimeGateway
-  ) {}
-
-  private getUserId(req: AuthenticatedRequest): string | undefined {
-    return req.user?.id ?? req.user?.userId;
-  }
-
-  /**
-   * POST /lists - Crear nueva lista
-   */
-  async create(req: AuthenticatedRequest, res: Response): Promise<void> {
-    try {
-      const userId = this.getUserId(req);
-      if (!userId) {
-        res.status(401).json({
-          success: false,
-          error: 'Usuario no autenticado',
-          code: 'UNAUTHORIZED'
-        });
-        return;
-      }
-
-      const dto: CreateListDto = req.body;
-      
-      const result = await this.createList.execute(dto, userId);
-      
-      if (result.isFailure) {
-        if (result.error instanceof ValidationError) {
-          res.status(400).json({
-            success: false,
-            error: result.error.message,
-            field: result.error.field,
-            code: 'VALIDATION_ERROR'
-          });
-          return;
-        }
-
-        res.status(500).json({
-          success: false,
-          error: 'Error interno del servidor',
-          code: 'INTERNAL_ERROR'
-        });
-        return;
-      }
-
-      res.status(201).json({
-        success: true,
-        data: result.value
-      });
-
-      this.realTimeGateway.publish({
-        listId: result.value.id,
-        type: 'LIST_CREATED',
-        payload: result.value,
-        actorId: userId,
-      });
-<<<<<<< HEAD
-    } catch (error) {
-      res.status(500).json({
-        success: false,
-        error: 'Error interno del servidor',
-        code: 'INTERNAL_ERROR'
-      });
-    }
-  }
-
-  /**
-   * GET /lists - Obtener listas del usuario
-   */
-=======
-    } catch (error) {
-      res.status(500).json({
-        success: false,
-        error: 'Error interno del servidor',
-        code: 'INTERNAL_ERROR'
-      });
-    }
-  }
-
-  /**
-   * GET /lists - Obtener listas del usuario
-   */
->>>>>>> 35aab7a5
-  async getUserLists(req: AuthenticatedRequest, res: Response): Promise<void> {
-    try {
-      const userId = this.getUserId(req);
-      if (!userId) {
-        res.status(401).json({
-<<<<<<< HEAD
-          success: false,
-          error: 'Usuario no autenticado',
-          code: 'UNAUTHORIZED'
-        });
-        return;
-      }
-
-      const activaParam = req.query['activa'];
-      const tiendaIdParam = req.query['tiendaId'];
-      const busquedaParam = (req.query['busqueda'] ?? req.query['search'] ?? req.query['q']) as string | undefined;
-      const fechaCreacionDesdeParam = (req.query['fechaCreacionDesde'] ?? req.query['fechaDesde']) as string | undefined;
-      const fechaCreacionHastaParam = (req.query['fechaCreacionHasta'] ?? req.query['fechaHasta']) as string | undefined;
-      const fechaActualizacionDesdeParam = (req.query['fechaActualizacionDesde'] ?? req.query['actualizadaDesde']) as string | undefined;
-      const fechaActualizacionHastaParam = (req.query['fechaActualizacionHasta'] ?? req.query['actualizadaHasta']) as string | undefined;
-      const sortParam = (req.query['sort'] ?? req.query['orden']) as string | string[] | undefined;
-      const sortOptions = this.parseSortParam(sortParam);
-
-      const dto: GetUserListsDto = {
-        page: parseInt(req.query['page'] as string, 10) || 1,
-        limit: parseInt(req.query['limit'] as string, 10) || 10,
-      };
-
-      if (typeof activaParam === 'string') {
-        dto.activa = activaParam === 'true';
-      }
-
-      if (typeof tiendaIdParam === 'string') {
-        const tiendaId = tiendaIdParam.trim();
-        if (tiendaId.length > 0) {
-          dto.tiendaId = tiendaId;
-        }
-      }
-
-      if (busquedaParam) {
-        const busqueda = busquedaParam.trim();
-        if (busqueda.length > 0) {
-          dto.busqueda = busqueda;
-        }
-      }
-
-      if (fechaCreacionDesdeParam) {
-        dto.fechaCreacionDesde = fechaCreacionDesdeParam;
-      }
-
-      if (fechaCreacionHastaParam) {
-        dto.fechaCreacionHasta = fechaCreacionHastaParam;
-      }
-
-      if (fechaActualizacionDesdeParam) {
-        dto.fechaActualizacionDesde = fechaActualizacionDesdeParam;
-      }
-
-      if (fechaActualizacionHastaParam) {
-        dto.fechaActualizacionHasta = fechaActualizacionHastaParam;
-      }
-
-      if (sortOptions) {
-        dto.sort = sortOptions;
-      }
-
-      const result = await this.getUserListsUseCase.execute(dto, userId);
-      
-      if (result.isFailure) {
-        if (result.error instanceof ValidationError) {
-          res.status(400).json({
-            success: false,
-            error: result.error.message,
-            field: result.error.field,
-            code: 'VALIDATION_ERROR'
-          });
-          return;
-        }
-
-        res.status(500).json({
-          success: false,
-          error: 'Error interno del servidor',
-          code: 'INTERNAL_ERROR'
-        });
-        return;
-      }
-
-      res.status(200).json({
-        success: true,
-        data: result.value
-      });
-    } catch (error) {
-      res.status(500).json({
-        success: false,
-        error: 'Error interno del servidor',
-        code: 'INTERNAL_ERROR'
-      });
-    }
-  }
-
-  /**
-   * PUT /lists/:id - Actualizar lista
-   */
-  async update(req: AuthenticatedRequest, res: Response): Promise<void> {
-    try {
-=======
-          success: false,
-          error: 'Usuario no autenticado',
-          code: 'UNAUTHORIZED'
-        });
-        return;
-      }
-
-      const activaParam = req.query['activa'] as string;
-      const dto: GetUserListsDto = {
-        page: parseInt(req.query['page'] as string) || 1,
-        limit: parseInt(req.query['limit'] as string) || 10,
-        ...(activaParam && { activa: activaParam === 'true' }),
-        ...(req.query['tiendaId'] && { tiendaId: req.query['tiendaId'] as string }),
-      };
-
-      const result = await this.getUserListsUseCase.execute(dto, userId);
-      
-      if (result.isFailure) {
-        if (result.error instanceof ValidationError) {
-          res.status(400).json({
-            success: false,
-            error: result.error.message,
-            field: result.error.field,
-            code: 'VALIDATION_ERROR'
-          });
-          return;
-        }
-
-        res.status(500).json({
-          success: false,
-          error: 'Error interno del servidor',
-          code: 'INTERNAL_ERROR'
-        });
-        return;
-      }
-
-      res.status(200).json({
-        success: true,
-        data: result.value
-      });
-    } catch (error) {
-      res.status(500).json({
-        success: false,
-        error: 'Error interno del servidor',
-        code: 'INTERNAL_ERROR'
-      });
-    }
-  }
-
-  /**
-   * PUT /lists/:id - Actualizar lista
-   */
-  async update(req: AuthenticatedRequest, res: Response): Promise<void> {
-    try {
->>>>>>> 35aab7a5
-      const userId = this.getUserId(req);
-      if (!userId) {
-        res.status(401).json({
-          success: false,
-          error: 'Usuario no autenticado',
-          code: 'UNAUTHORIZED'
-        });
-        return;
-      }
-
-      const listaId = req.params['id'];
-      if (!listaId) {
-        res.status(400).json({
-          success: false,
-          error: 'ID de lista requerido',
-          code: 'VALIDATION_ERROR'
-        });
-        return;
-      }
-
-      const dto: UpdateListDto = req.body;
-      
-      const result = await this.updateList.execute(listaId, dto, userId);
-      
-      if (result.isFailure) {
-        if (result.error instanceof ValidationError) {
-          res.status(400).json({
-            success: false,
-            error: result.error.message,
-            field: result.error.field,
-            code: 'VALIDATION_ERROR'
-          });
-          return;
-        }
-
-        if (result.error instanceof NotFoundError) {
-          const errorMessage = result.error.resource === 'Lista'
-            ? `Lista no encontrada con identificador "${result.error.identifier}"`
-            : result.error.message;
-
-          res.status(404).json({
-            success: false,
-            error: errorMessage,
-            code: 'NOT_FOUND'
-          });
-          return;
-        }
-
-        if (result.error instanceof UnauthorizedError) {
-          res.status(403).json({
-            success: false,
-            error: result.error.message,
-            code: 'FORBIDDEN'
-          });
-          return;
-        }
-
-        res.status(500).json({
-          success: false,
-          error: 'Error interno del servidor',
-          code: 'INTERNAL_ERROR'
-        });
-        return;
-      }
-
-      res.status(200).json({
-        success: true,
-        data: result.value
-      });
-
-      this.realTimeGateway.publish({
-        listId: result.value.id,
-        type: 'LIST_UPDATED',
-        payload: result.value,
-        actorId: userId,
-      });
-    } catch (error) {
-      res.status(500).json({
-        success: false,
-        error: 'Error interno del servidor',
-        code: 'INTERNAL_ERROR'
-      });
-    }
-  }
-
-  /**
-   * DELETE /lists/:id - Eliminar lista
-   */
-  async delete(req: AuthenticatedRequest, res: Response): Promise<void> {
-    try {
-      const userId = this.getUserId(req);
-      if (!userId) {
-        res.status(401).json({
-          success: false,
-          error: 'Usuario no autenticado',
-          code: 'UNAUTHORIZED'
-        });
-        return;
-      }
-
-      const listaId = req.params['id'];
-      if (!listaId) {
-        res.status(400).json({
-          success: false,
-          error: 'ID de lista requerido',
-          code: 'VALIDATION_ERROR'
-        });
-        return;
-      }
-
-      const dto: DeleteListDto = {
-        permanente: req.query['permanente'] === 'true'
-      };
-      
-      const result = await this.deleteList.execute(listaId, dto, userId);
-      
-      if (result.isFailure) {
-        if (result.error instanceof ValidationError) {
-          res.status(400).json({
-            success: false,
-            error: result.error.message,
-            field: result.error.field,
-            code: 'VALIDATION_ERROR'
-          });
-          return;
-        }
-
-        if (result.error instanceof NotFoundError) {
-          const errorMessage = result.error.resource === 'Lista'
-            ? `Lista no encontrada con identificador "${result.error.identifier}"`
-            : result.error.message;
-
-          res.status(404).json({
-            success: false,
-            error: errorMessage,
-            code: 'NOT_FOUND'
-          });
-          return;
-        }
-
-        if (result.error instanceof UnauthorizedError) {
-          res.status(403).json({
-            success: false,
-            error: result.error.message,
-            code: 'FORBIDDEN'
-          });
-          return;
-        }
-
-        res.status(500).json({
-          success: false,
-          error: 'Error interno del servidor',
-          code: 'INTERNAL_ERROR'
-        });
-        return;
-      }
-
-      res.status(200).json({
-        success: true,
-        data: result.value
-      });
-
-      this.realTimeGateway.publish({
-        listId: result.value.id,
-        type: 'LIST_DELETED',
-        payload: result.value,
-        actorId: userId,
-      });
-    } catch (error) {
-      res.status(500).json({
-        success: false,
-        error: 'Error interno del servidor',
-        code: 'INTERNAL_ERROR'
-      });
-    }
-  }
-
-  /**
-   * GET /lists/:id - Obtener lista por ID
-   */
-  async getById(req: AuthenticatedRequest, res: Response): Promise<void> {
-    try {
-      const userId = this.getUserId(req);
-      if (!userId) {
-        res.status(401).json({
-          success: false,
-          error: 'Usuario no autenticado',
-          code: 'UNAUTHORIZED'
-        });
-        return;
-      }
-
-      const listaId = req.params['id'];
-      if (!listaId) {
-        res.status(400).json({
-          success: false,
-          error: 'ID de lista requerido',
-          code: 'VALIDATION_ERROR'
-        });
-        return;
-      }
-
-      const result = await this.getListById.execute({ id: listaId }, userId);
-
-      if (result.isFailure) {
-        if (result.error instanceof ValidationError) {
-          res.status(400).json({
-            success: false,
-            error: result.error.message,
-            field: result.error.field,
-            code: 'VALIDATION_ERROR'
-          });
-          return;
-        }
-
-        if (result.error instanceof NotFoundError) {
-          const errorMessage = result.error.resource === 'Lista'
-            ? `Lista no encontrada con identificador "${result.error.identifier}"`
-            : result.error.message;
-
-          res.status(404).json({
-            success: false,
-            error: errorMessage,
-            code: 'NOT_FOUND'
-          });
-          return;
-        }
-
-        if (result.error instanceof UnauthorizedError) {
-          res.status(403).json({
-            success: false,
-            error: result.error.message,
-            code: 'FORBIDDEN'
-          });
-          return;
-        }
-
-        res.status(500).json({
-          success: false,
-          error: 'Error interno del servidor',
-          code: 'INTERNAL_ERROR'
-        });
-        return;
-      }
-
-      res.status(200).json({
-        success: true,
-        data: result.value
-      });
-    } catch (error) {
-      res.status(500).json({
-        success: false,
-        error: 'Error interno del servidor',
-        code: 'INTERNAL_ERROR'
-      });
-    }
-  }
-
-  private parseSortParam(sortParam: string | string[] | undefined): ListaSortOption[] | undefined {
-    if (!sortParam) {
-      return undefined;
-    }
-
-    const rawValues = Array.isArray(sortParam) ? sortParam : sortParam.split(',');
-    const sortOptions: ListaSortOption[] = [];
-
-    for (const rawValue of rawValues) {
-      const trimmed = rawValue.trim();
-      if (!trimmed) {
-        continue;
-      }
-
-      const [fieldRaw, directionRaw] = trimmed.split(':').map(part => part.trim());
-      if (!fieldRaw) {
-        continue;
-      }
-
-      const directionValue = directionRaw?.toLowerCase() === 'desc' ? 'desc' : 'asc';
-
-      sortOptions.push({
-        field: fieldRaw as ListaSortOption['field'],
-        direction: directionValue,
-      });
-    }
-
-    return sortOptions.length > 0 ? sortOptions : undefined;
-  }
-
-  /**
-   * GET /lists/:id/stream - Suscribir a eventos SSE de una lista
-   */
-  async stream(req: AuthenticatedRequest, res: Response): Promise<void> {
-    try {
-      const userId = this.getUserId(req);
-      if (!userId) {
-        res.status(401).json({
-          success: false,
-          error: 'Usuario no autenticado',
-          code: 'UNAUTHORIZED'
-        });
-        return;
-      }
-
-      const listaId = req.params['id'];
-      if (!listaId) {
-        res.status(400).json({
-          success: false,
-          error: 'ID de lista requerido',
-          code: 'VALIDATION_ERROR'
-        });
-        return;
-      }
-
-      const result = await this.getListById.execute({ id: listaId }, userId);
-
-      if (result.isFailure) {
-        if (result.error instanceof ValidationError) {
-          res.status(400).json({
-            success: false,
-            error: result.error.message,
-            field: result.error.field,
-            code: 'VALIDATION_ERROR'
-          });
-          return;
-        }
-
-        if (result.error instanceof NotFoundError) {
-          const errorMessage = result.error.resource === 'Lista'
-            ? `Lista no encontrada con identificador "${result.error.identifier}"`
-            : result.error.message;
-
-          res.status(404).json({
-            success: false,
-            error: errorMessage,
-            code: 'NOT_FOUND'
-          });
-          return;
-        }
-
-        if (result.error instanceof UnauthorizedError) {
-          res.status(403).json({
-            success: false,
-            error: result.error.message,
-            code: 'FORBIDDEN'
-          });
-          return;
-        }
-
-        res.status(500).json({
-          success: false,
-          error: 'Error interno del servidor',
-          code: 'INTERNAL_ERROR'
-        });
-        return;
-      }
-
-      this.realTimeGateway.subscribe(listaId, userId, res);
-    } catch (error) {
-      res.status(500).json({
-        success: false,
-        error: 'Error interno del servidor',
-        code: 'INTERNAL_ERROR'
-      });
-    }
-  }
+/**
+ * Controlador HTTP para operaciones con listas
+ */
+
+import type { Request, Response } from 'express';
+import { CreateList } from '@application/use-cases/lists/CreateList';
+import { GetUserLists } from '@application/use-cases/lists/GetUserLists';
+import { UpdateList } from '@application/use-cases/lists/UpdateList';
+import { DeleteList } from '@application/use-cases/lists/DeleteList';
+import { GetListById } from '@application/use-cases/lists/GetListById';
+import type { CreateListDto } from '@application/dto/lists/CreateListDto';
+import type { UpdateListDto } from '@application/dto/lists/UpdateListDto';
+import type { DeleteListDto } from '@application/dto/lists/DeleteListDto';
+import type { GetUserListsDto, ListaSortOption } from '@application/dto/lists/GetUserListsDto';
+import { ValidationError } from '@application/errors/ValidationError';
+import { NotFoundError } from '@application/errors/NotFoundError';
+import { UnauthorizedError } from '@application/errors/UnauthorizedError';
+import { RealTimeGateway } from '@infrastructure/realtime/RealTimeGateway';
+
+interface AuthenticatedRequest extends Request {
+  user?: {
+    id: string;
+    userId?: string;
+    email: string;
+    nombre: string;
+    rol: string;
+  };
+}
+
+export class ListController {
+  constructor(
+    private readonly createList: CreateList,
+    private readonly getUserListsUseCase: GetUserLists,
+    private readonly updateList: UpdateList,
+    private readonly deleteList: DeleteList,
+    private readonly getListById: GetListById,
+    private readonly realTimeGateway: RealTimeGateway
+  ) {}
+
+  private getUserId(req: AuthenticatedRequest): string | undefined {
+    return req.user?.id ?? req.user?.userId;
+  }
+
+  /**
+   * POST /lists - Crear nueva lista
+   */
+  async create(req: AuthenticatedRequest, res: Response): Promise<void> {
+    try {
+      const userId = this.getUserId(req);
+      if (!userId) {
+        res.status(401).json({
+          success: false,
+          error: 'Usuario no autenticado',
+          code: 'UNAUTHORIZED'
+        });
+        return;
+      }
+
+      const dto: CreateListDto = req.body;
+      
+      const result = await this.createList.execute(dto, userId);
+      
+      if (result.isFailure) {
+        if (result.error instanceof ValidationError) {
+          res.status(400).json({
+            success: false,
+            error: result.error.message,
+            field: result.error.field,
+            code: 'VALIDATION_ERROR'
+          });
+          return;
+        }
+
+        res.status(500).json({
+          success: false,
+          error: 'Error interno del servidor',
+          code: 'INTERNAL_ERROR'
+        });
+        return;
+      }
+
+      res.status(201).json({
+        success: true,
+        data: result.value
+      });
+
+      this.realTimeGateway.publish({
+        listId: result.value.id,
+        type: 'LIST_CREATED',
+        payload: result.value,
+        actorId: userId,
+      });
+    } catch (error) {
+      res.status(500).json({
+        success: false,
+        error: 'Error interno del servidor',
+        code: 'INTERNAL_ERROR'
+      });
+    }
+  }
+
+  /**
+   * GET /lists - Obtener listas del usuario
+   */
+  async getUserLists(req: AuthenticatedRequest, res: Response): Promise<void> {
+    try {
+      const userId = this.getUserId(req);
+      if (!userId) {
+        res.status(401).json({
+          success: false,
+          error: 'Usuario no autenticado',
+          code: 'UNAUTHORIZED'
+        });
+        return;
+      }
+
+      const activaParam = req.query['activa'] as string;
+      const dto: GetUserListsDto = {
+        page: parseInt(req.query['page'] as string) || 1,
+        limit: parseInt(req.query['limit'] as string) || 10,
+        ...(activaParam && { activa: activaParam === 'true' }),
+        ...(req.query['tiendaId'] && { tiendaId: req.query['tiendaId'] as string }),
+      };
+
+      const result = await this.getUserListsUseCase.execute(dto, userId);
+      
+      if (result.isFailure) {
+        if (result.error instanceof ValidationError) {
+          res.status(400).json({
+            success: false,
+            error: result.error.message,
+            field: result.error.field,
+            code: 'VALIDATION_ERROR'
+          });
+          return;
+        }
+
+        res.status(500).json({
+          success: false,
+          error: 'Error interno del servidor',
+          code: 'INTERNAL_ERROR'
+        });
+        return;
+      }
+
+      res.status(200).json({
+        success: true,
+        data: result.value
+      });
+    } catch (error) {
+      res.status(500).json({
+        success: false,
+        error: 'Error interno del servidor',
+        code: 'INTERNAL_ERROR'
+      });
+    }
+  }
+
+  /**
+   * PUT /lists/:id - Actualizar lista
+   */
+  async update(req: AuthenticatedRequest, res: Response): Promise<void> {
+    try {
+      const userId = this.getUserId(req);
+      if (!userId) {
+        res.status(401).json({
+          success: false,
+          error: 'Usuario no autenticado',
+          code: 'UNAUTHORIZED'
+        });
+        return;
+      }
+
+      const listaId = req.params['id'];
+      if (!listaId) {
+        res.status(400).json({
+          success: false,
+          error: 'ID de lista requerido',
+          code: 'VALIDATION_ERROR'
+        });
+        return;
+      }
+
+      const dto: UpdateListDto = req.body;
+      
+      const result = await this.updateList.execute(listaId, dto, userId);
+      
+      if (result.isFailure) {
+        if (result.error instanceof ValidationError) {
+          res.status(400).json({
+            success: false,
+            error: result.error.message,
+            field: result.error.field,
+            code: 'VALIDATION_ERROR'
+          });
+          return;
+        }
+
+        if (result.error instanceof NotFoundError) {
+          const errorMessage = result.error.resource === 'Lista'
+            ? `Lista no encontrada con identificador "${result.error.identifier}"`
+            : result.error.message;
+
+          res.status(404).json({
+            success: false,
+            error: errorMessage,
+            code: 'NOT_FOUND'
+          });
+          return;
+        }
+
+        if (result.error instanceof UnauthorizedError) {
+          res.status(403).json({
+            success: false,
+            error: result.error.message,
+            code: 'FORBIDDEN'
+          });
+          return;
+        }
+
+        res.status(500).json({
+          success: false,
+          error: 'Error interno del servidor',
+          code: 'INTERNAL_ERROR'
+        });
+        return;
+      }
+
+      res.status(200).json({
+        success: true,
+        data: result.value
+      });
+
+      this.realTimeGateway.publish({
+        listId: result.value.id,
+        type: 'LIST_UPDATED',
+        payload: result.value,
+        actorId: userId,
+      });
+    } catch (error) {
+      res.status(500).json({
+        success: false,
+        error: 'Error interno del servidor',
+        code: 'INTERNAL_ERROR'
+      });
+    }
+  }
+
+  /**
+   * DELETE /lists/:id - Eliminar lista
+   */
+  async delete(req: AuthenticatedRequest, res: Response): Promise<void> {
+    try {
+      const userId = this.getUserId(req);
+      if (!userId) {
+        res.status(401).json({
+          success: false,
+          error: 'Usuario no autenticado',
+          code: 'UNAUTHORIZED'
+        });
+        return;
+      }
+
+      const listaId = req.params['id'];
+      if (!listaId) {
+        res.status(400).json({
+          success: false,
+          error: 'ID de lista requerido',
+          code: 'VALIDATION_ERROR'
+        });
+        return;
+      }
+
+      const dto: DeleteListDto = {
+        permanente: req.query['permanente'] === 'true'
+      };
+      
+      const result = await this.deleteList.execute(listaId, dto, userId);
+      
+      if (result.isFailure) {
+        if (result.error instanceof ValidationError) {
+          res.status(400).json({
+            success: false,
+            error: result.error.message,
+            field: result.error.field,
+            code: 'VALIDATION_ERROR'
+          });
+          return;
+        }
+
+        if (result.error instanceof NotFoundError) {
+          const errorMessage = result.error.resource === 'Lista'
+            ? `Lista no encontrada con identificador "${result.error.identifier}"`
+            : result.error.message;
+
+          res.status(404).json({
+            success: false,
+            error: errorMessage,
+            code: 'NOT_FOUND'
+          });
+          return;
+        }
+
+        if (result.error instanceof UnauthorizedError) {
+          res.status(403).json({
+            success: false,
+            error: result.error.message,
+            code: 'FORBIDDEN'
+          });
+          return;
+        }
+
+        res.status(500).json({
+          success: false,
+          error: 'Error interno del servidor',
+          code: 'INTERNAL_ERROR'
+        });
+        return;
+      }
+
+      res.status(200).json({
+        success: true,
+        data: result.value
+      });
+
+      this.realTimeGateway.publish({
+        listId: result.value.id,
+        type: 'LIST_DELETED',
+        payload: result.value,
+        actorId: userId,
+      });
+    } catch (error) {
+      res.status(500).json({
+        success: false,
+        error: 'Error interno del servidor',
+        code: 'INTERNAL_ERROR'
+      });
+    }
+  }
+
+  /**
+   * GET /lists/:id - Obtener lista por ID
+   */
+  async getById(req: AuthenticatedRequest, res: Response): Promise<void> {
+    try {
+      const userId = this.getUserId(req);
+      if (!userId) {
+        res.status(401).json({
+          success: false,
+          error: 'Usuario no autenticado',
+          code: 'UNAUTHORIZED'
+        });
+        return;
+      }
+
+      const listaId = req.params['id'];
+      if (!listaId) {
+        res.status(400).json({
+          success: false,
+          error: 'ID de lista requerido',
+          code: 'VALIDATION_ERROR'
+        });
+        return;
+      }
+
+      const result = await this.getListById.execute({ id: listaId }, userId);
+
+      if (result.isFailure) {
+        if (result.error instanceof ValidationError) {
+          res.status(400).json({
+            success: false,
+            error: result.error.message,
+            field: result.error.field,
+            code: 'VALIDATION_ERROR'
+          });
+          return;
+        }
+
+        if (result.error instanceof NotFoundError) {
+          const errorMessage = result.error.resource === 'Lista'
+            ? `Lista no encontrada con identificador "${result.error.identifier}"`
+            : result.error.message;
+
+          res.status(404).json({
+            success: false,
+            error: errorMessage,
+            code: 'NOT_FOUND'
+          });
+          return;
+        }
+
+        if (result.error instanceof UnauthorizedError) {
+          res.status(403).json({
+            success: false,
+            error: result.error.message,
+            code: 'FORBIDDEN'
+          });
+          return;
+        }
+
+        res.status(500).json({
+          success: false,
+          error: 'Error interno del servidor',
+          code: 'INTERNAL_ERROR'
+        });
+        return;
+      }
+
+      res.status(200).json({
+        success: true,
+        data: result.value
+      });
+    } catch (error) {
+      res.status(500).json({
+        success: false,
+        error: 'Error interno del servidor',
+        code: 'INTERNAL_ERROR'
+      });
+    }
+  }
+
+  private parseSortParam(sortParam: string | string[] | undefined): ListaSortOption[] | undefined {
+    if (!sortParam) {
+      return undefined;
+    }
+
+    const rawValues = Array.isArray(sortParam) ? sortParam : sortParam.split(',');
+    const sortOptions: ListaSortOption[] = [];
+
+    for (const rawValue of rawValues) {
+      const trimmed = rawValue.trim();
+      if (!trimmed) {
+        continue;
+      }
+
+      const [fieldRaw, directionRaw] = trimmed.split(':').map(part => part.trim());
+      if (!fieldRaw) {
+        continue;
+      }
+
+      const directionValue = directionRaw?.toLowerCase() === 'desc' ? 'desc' : 'asc';
+
+      sortOptions.push({
+        field: fieldRaw as ListaSortOption['field'],
+        direction: directionValue,
+      });
+    }
+
+    return sortOptions.length > 0 ? sortOptions : undefined;
+  }
+
+  /**
+   * GET /lists/:id/stream - Suscribir a eventos SSE de una lista
+   */
+  async stream(req: AuthenticatedRequest, res: Response): Promise<void> {
+    try {
+      const userId = this.getUserId(req);
+      if (!userId) {
+        res.status(401).json({
+          success: false,
+          error: 'Usuario no autenticado',
+          code: 'UNAUTHORIZED'
+        });
+        return;
+      }
+
+      const listaId = req.params['id'];
+      if (!listaId) {
+        res.status(400).json({
+          success: false,
+          error: 'ID de lista requerido',
+          code: 'VALIDATION_ERROR'
+        });
+        return;
+      }
+
+      const result = await this.getListById.execute({ id: listaId }, userId);
+
+      if (result.isFailure) {
+        if (result.error instanceof ValidationError) {
+          res.status(400).json({
+            success: false,
+            error: result.error.message,
+            field: result.error.field,
+            code: 'VALIDATION_ERROR'
+          });
+          return;
+        }
+
+        if (result.error instanceof NotFoundError) {
+          const errorMessage = result.error.resource === 'Lista'
+            ? `Lista no encontrada con identificador "${result.error.identifier}"`
+            : result.error.message;
+
+          res.status(404).json({
+            success: false,
+            error: errorMessage,
+            code: 'NOT_FOUND'
+          });
+          return;
+        }
+
+        if (result.error instanceof UnauthorizedError) {
+          res.status(403).json({
+            success: false,
+            error: result.error.message,
+            code: 'FORBIDDEN'
+          });
+          return;
+        }
+
+        res.status(500).json({
+          success: false,
+          error: 'Error interno del servidor',
+          code: 'INTERNAL_ERROR'
+        });
+        return;
+      }
+
+      this.realTimeGateway.subscribe(listaId, userId, res);
+    } catch (error) {
+      res.status(500).json({
+        success: false,
+        error: 'Error interno del servidor',
+        code: 'INTERNAL_ERROR'
+      });
+    }
+  }
 }